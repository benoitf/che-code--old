{
  "name": "git",
  "displayName": "%displayName%",
  "description": "%description%",
  "publisher": "vscode",
  "license": "MIT",
  "version": "1.0.0",
  "engines": {
    "vscode": "^1.5.0"
  },
  "aiKey": "AIF-d9b70cd4-b9f9-4d70-929b-a071c400b217",
  "enableProposedApi": true,
  "categories": [
    "Other"
  ],
  "activationEvents": [
    "*",
    "onFileSystem:git"
  ],
  "main": "./out/main",
  "icon": "resources/icons/git.png",
  "scripts": {
    "compile": "gulp compile-extension:git",
    "watch": "gulp watch-extension:git",
    "update-emoji": "node ./build/update-emoji.js",
    "update-grammar": "node ./build/update-grammars.js",
    "test": "mocha"
  },
  "contributes": {
    "commands": [
      {
        "command": "git.setLogLevel",
        "title": "%command.setLogLevel%",
        "category": "Git"
      },
      {
        "command": "git.clone",
        "title": "%command.clone%",
        "category": "Git"
      },
      {
        "command": "git.cloneRecursive",
        "title": "%command.cloneRecursive%",
        "category": "Git"
      },
      {
        "command": "git.init",
        "title": "%command.init%",
        "category": "Git",
        "icon": "$(add)"
      },
      {
        "command": "git.openRepository",
        "title": "%command.openRepository%",
        "category": "Git"
      },
      {
        "command": "git.close",
        "title": "%command.close%",
        "category": "Git"
      },
      {
        "command": "git.refresh",
        "title": "%command.refresh%",
        "category": "Git",
        "icon": "$(refresh)"
      },
      {
        "command": "git.openChange",
        "title": "%command.openChange%",
        "category": "Git",
        "icon": "$(compare-changes)"
      },
      {
        "command": "git.openFile",
        "title": "%command.openFile%",
        "category": "Git",
        "icon": "$(go-to-file)"
      },
      {
        "command": "git.openFile2",
        "title": "%command.openFile%",
        "category": "Git",
        "icon": "$(go-to-file)"
      },
      {
        "command": "git.openHEADFile",
        "title": "%command.openHEADFile%",
        "category": "Git"
      },
      {
        "command": "git.stage",
        "title": "%command.stage%",
        "category": "Git",
        "icon": "$(add)"
      },
      {
        "command": "git.stageAll",
        "title": "%command.stageAll%",
        "category": "Git",
        "icon": "$(add)"
      },
      {
        "command": "git.stageAllTracked",
        "title": "%command.stageAllTracked%",
        "category": "Git",
        "icon": "$(add)"
      },
      {
        "command": "git.stageAllUntracked",
        "title": "%command.stageAllUntracked%",
        "category": "Git",
        "icon": "$(add)"
      },
      {
        "command": "git.stageAllMerge",
        "title": "%command.stageAllMerge%",
        "category": "Git",
        "icon": "$(add)"
      },
      {
        "command": "git.stageSelectedRanges",
        "title": "%command.stageSelectedRanges%",
        "category": "Git"
      },
      {
        "command": "git.revertSelectedRanges",
        "title": "%command.revertSelectedRanges%",
        "category": "Git"
      },
      {
        "command": "git.stageChange",
        "title": "%command.stageChange%",
        "category": "Git",
        "icon": "$(add)"
      },
      {
        "command": "git.revertChange",
        "title": "%command.revertChange%",
        "category": "Git",
        "icon": "$(discard)"
      },
      {
        "command": "git.unstage",
        "title": "%command.unstage%",
        "category": "Git",
        "icon": "$(remove)"
      },
      {
        "command": "git.unstageAll",
        "title": "%command.unstageAll%",
        "category": "Git",
        "icon": "$(remove)"
      },
      {
        "command": "git.unstageSelectedRanges",
        "title": "%command.unstageSelectedRanges%",
        "category": "Git"
      },
      {
        "command": "git.clean",
        "title": "%command.clean%",
        "category": "Git",
        "icon": "$(discard)"
      },
      {
        "command": "git.rename",
        "title": "%command.rename%",
        "category": "Git",
        "icon": "$(discard)"
      },
      {
        "command": "git.cleanAll",
        "title": "%command.cleanAll%",
        "category": "Git",
        "icon": "$(discard)"
      },
      {
        "command": "git.cleanAllTracked",
        "title": "%command.cleanAllTracked%",
        "category": "Git",
        "icon": "$(discard)"
      },
      {
        "command": "git.cleanAllUntracked",
        "title": "%command.cleanAllUntracked%",
        "category": "Git",
        "icon": "$(discard)"
      },
      {
        "command": "git.commit",
        "title": "%command.commit%",
        "category": "Git",
        "icon": "$(check)"
      },
      {
        "command": "git.commitStaged",
        "title": "%command.commitStaged%",
        "category": "Git"
      },
      {
        "command": "git.commitEmpty",
        "title": "%command.commitEmpty%",
        "category": "Git"
      },
      {
        "command": "git.commitStagedSigned",
        "title": "%command.commitStagedSigned%",
        "category": "Git"
      },
      {
        "command": "git.commitStagedAmend",
        "title": "%command.commitStagedAmend%",
        "category": "Git"
      },
      {
        "command": "git.commitAll",
        "title": "%command.commitAll%",
        "category": "Git"
      },
      {
        "command": "git.commitAllSigned",
        "title": "%command.commitAllSigned%",
        "category": "Git"
      },
      {
        "command": "git.commitAllAmend",
        "title": "%command.commitAllAmend%",
        "category": "Git"
      },
      {
        "command": "git.commitNoVerify",
        "title": "%command.commitNoVerify%",
        "category": "Git",
        "icon": "$(check)"
      },
      {
        "command": "git.commitStagedNoVerify",
        "title": "%command.commitStagedNoVerify%",
        "category": "Git"
      },
      {
        "command": "git.commitEmptyNoVerify",
        "title": "%command.commitEmptyNoVerify%",
        "category": "Git"
      },
      {
        "command": "git.commitStagedSignedNoVerify",
        "title": "%command.commitStagedSignedNoVerify%",
        "category": "Git"
      },
      {
        "command": "git.commitStagedAmendNoVerify",
        "title": "%command.commitStagedAmendNoVerify%",
        "category": "Git"
      },
      {
        "command": "git.commitAllNoVerify",
        "title": "%command.commitAllNoVerify%",
        "category": "Git"
      },
      {
        "command": "git.commitAllSignedNoVerify",
        "title": "%command.commitAllSignedNoVerify%",
        "category": "Git"
      },
      {
        "command": "git.commitAllAmendNoVerify",
        "title": "%command.commitAllAmendNoVerify%",
        "category": "Git"
      },
      {
        "command": "git.restoreCommitTemplate",
        "title": "%command.restoreCommitTemplate%",
        "category": "Git"
      },
      {
        "command": "git.undoCommit",
        "title": "%command.undoCommit%",
        "category": "Git"
      },
      {
        "command": "git.checkout",
        "title": "%command.checkout%",
        "category": "Git"
      },
      {
        "command": "git.checkoutDetached",
        "title": "%command.checkoutDetached%",
        "category": "Git"
      },
      {
        "command": "git.branch",
        "title": "%command.branch%",
        "category": "Git"
      },
      {
        "command": "git.branchFrom",
        "title": "%command.branchFrom%",
        "category": "Git"
      },
      {
        "command": "git.deleteBranch",
        "title": "%command.deleteBranch%",
        "category": "Git"
      },
      {
        "command": "git.renameBranch",
        "title": "%command.renameBranch%",
        "category": "Git"
      },
      {
        "command": "git.merge",
        "title": "%command.merge%",
        "category": "Git"
      },
      {
        "command": "git.rebase",
        "title": "%command.rebase%",
        "category": "Git"
      },
      {
        "command": "git.createTag",
        "title": "%command.createTag%",
        "category": "Git"
      },
      {
        "command": "git.deleteTag",
        "title": "%command.deleteTag%",
        "category": "Git"
      },
      {
        "command": "git.fetch",
        "title": "%command.fetch%",
        "category": "Git"
      },
      {
        "command": "git.fetchPrune",
        "title": "%command.fetchPrune%",
        "category": "Git"
      },
      {
        "command": "git.fetchAll",
        "title": "%command.fetchAll%",
        "category": "Git"
      },
      {
        "command": "git.pull",
        "title": "%command.pull%",
        "category": "Git"
      },
      {
        "command": "git.pullRebase",
        "title": "%command.pullRebase%",
        "category": "Git"
      },
      {
        "command": "git.pullFrom",
        "title": "%command.pullFrom%",
        "category": "Git"
      },
      {
        "command": "git.push",
        "title": "%command.push%",
        "category": "Git"
      },
      {
        "command": "git.pushForce",
        "title": "%command.pushForce%",
        "category": "Git"
      },
      {
        "command": "git.pushTo",
        "title": "%command.pushTo%",
        "category": "Git"
      },
      {
        "command": "git.pushToForce",
        "title": "%command.pushToForce%",
        "category": "Git"
      },
      {
        "command": "git.pushWithTags",
        "title": "%command.pushFollowTags%",
        "category": "Git"
      },
      {
        "command": "git.pushWithTagsForce",
        "title": "%command.pushFollowTagsForce%",
        "category": "Git"
      },
      {
        "command": "git.addRemote",
        "title": "%command.addRemote%",
        "category": "Git"
      },
      {
        "command": "git.removeRemote",
        "title": "%command.removeRemote%",
        "category": "Git"
      },
      {
        "command": "git.sync",
        "title": "%command.sync%",
        "category": "Git"
      },
      {
        "command": "git.syncRebase",
        "title": "%command.syncRebase%",
        "category": "Git"
      },
      {
        "command": "git.publish",
        "title": "%command.publish%",
        "category": "Git"
      },
      {
        "command": "git.showOutput",
        "title": "%command.showOutput%",
        "category": "Git"
      },
      {
        "command": "git.ignore",
        "title": "%command.ignore%",
        "category": "Git"
      },
      {
        "command": "git.revealInExplorer",
        "title": "%command.revealInExplorer%",
        "category": "Git"
      },
      {
        "command": "git.stashIncludeUntracked",
        "title": "%command.stashIncludeUntracked%",
        "category": "Git"
      },
      {
        "command": "git.stash",
        "title": "%command.stash%",
        "category": "Git"
      },
      {
        "command": "git.stashPop",
        "title": "%command.stashPop%",
        "category": "Git"
      },
      {
        "command": "git.stashPopLatest",
        "title": "%command.stashPopLatest%",
        "category": "Git"
      },
      {
        "command": "git.stashApply",
        "title": "%command.stashApply%",
        "category": "Git"
      },
      {
        "command": "git.stashApplyLatest",
        "title": "%command.stashApplyLatest%",
        "category": "Git"
      },
      {
        "command": "git.stashDrop",
        "title": "%command.stashDrop%",
        "category": "Git"
      },
      {
        "command": "git.timeline.openDiff",
        "title": "%command.timelineOpenDiff%",
        "icon": "$(compare-changes)",
        "category": "Git"
      },
      {
        "command": "git.timeline.copyCommitId",
        "title": "%command.timelineCopyCommitId%",
        "category": "Git"
      },
      {
        "command": "git.timeline.copyCommitMessage",
        "title": "%command.timelineCopyCommitMessage%",
        "category": "Git"
      },
      {
        "command": "git.rebaseAbort",
        "title": "%command.rebaseAbort%",
        "category": "Git"
      }
    ],
    "keybindings": [
      {
        "command": "git.stageSelectedRanges",
        "key": "ctrl+k ctrl+alt+s",
        "mac": "cmd+k cmd+alt+s",
        "when": "isInDiffEditor"
      },
      {
        "command": "git.unstageSelectedRanges",
        "key": "ctrl+k ctrl+n",
        "mac": "cmd+k cmd+n",
        "when": "isInDiffEditor"
      },
      {
        "command": "git.revertSelectedRanges",
        "key": "ctrl+k ctrl+r",
        "mac": "cmd+k cmd+r",
        "when": "isInDiffEditor"
      }
    ],
    "menus": {
      "commandPalette": [
        {
          "command": "git.setLogLevel",
          "when": "config.git.enabled && !git.missing"
        },
        {
          "command": "git.clone",
          "when": "config.git.enabled && !git.missing"
        },
        {
          "command": "git.cloneRecursive",
          "when": "config.git.enabled && !git.missing"
        },
        {
          "command": "git.init",
          "when": "config.git.enabled && !git.missing"
        },
        {
          "command": "git.openRepository",
          "when": "config.git.enabled && !git.missing"
        },
        {
          "command": "git.close",
          "when": "config.git.enabled && !git.missing && gitOpenRepositoryCount != 0"
        },
        {
          "command": "git.refresh",
          "when": "config.git.enabled && !git.missing && gitOpenRepositoryCount != 0"
        },
        {
          "command": "git.openFile",
          "when": "config.git.enabled && !git.missing && gitOpenRepositoryCount != 0"
        },
        {
          "command": "git.openHEADFile",
          "when": "config.git.enabled && !git.missing && gitOpenRepositoryCount != 0"
        },
        {
          "command": "git.openChange",
          "when": "config.git.enabled && !git.missing && gitOpenRepositoryCount != 0"
        },
        {
          "command": "git.stage",
          "when": "config.git.enabled && !git.missing && gitOpenRepositoryCount != 0"
        },
        {
          "command": "git.stageAll",
          "when": "config.git.enabled && !git.missing && gitOpenRepositoryCount != 0"
        },
        {
          "command": "git.stageAllTracked",
          "when": "config.git.enabled && !git.missing && gitOpenRepositoryCount != 0"
        },
        {
          "command": "git.stageAllUntracked",
          "when": "config.git.enabled && !git.missing && gitOpenRepositoryCount != 0"
        },
        {
          "command": "git.stageAllMerge",
          "when": "config.git.enabled && !git.missing && gitOpenRepositoryCount != 0"
        },
        {
          "command": "git.stageSelectedRanges",
          "when": "config.git.enabled && !git.missing && gitOpenRepositoryCount != 0"
        },
        {
          "command": "git.stageChange",
          "when": "false"
        },
        {
          "command": "git.revertSelectedRanges",
          "when": "config.git.enabled && !git.missing && gitOpenRepositoryCount != 0"
        },
        {
          "command": "git.revertChange",
          "when": "false"
        },
        {
          "command": "git.openFile2",
          "when": "false"
        },
        {
          "command": "git.unstage",
          "when": "config.git.enabled && !git.missing && gitOpenRepositoryCount != 0"
        },
        {
          "command": "git.unstageAll",
          "when": "config.git.enabled && !git.missing && gitOpenRepositoryCount != 0"
        },
        {
          "command": "git.unstageSelectedRanges",
          "when": "config.git.enabled && !git.missing && gitOpenRepositoryCount != 0"
        },
        {
          "command": "git.clean",
          "when": "config.git.enabled && !git.missing && gitOpenRepositoryCount != 0"
        },
        {
          "command": "git.cleanAll",
          "when": "config.git.enabled && !git.missing && gitOpenRepositoryCount != 0"
        },
        {
          "command": "git.cleanAllTracked",
          "when": "config.git.enabled && !git.missing && gitOpenRepositoryCount != 0"
        },
        {
          "command": "git.cleanAllUntracked",
          "when": "config.git.enabled && !git.missing && gitOpenRepositoryCount != 0"
        },
        {
          "command": "git.commit",
          "when": "config.git.enabled && !git.missing && gitOpenRepositoryCount != 0"
        },
        {
          "command": "git.commitStaged",
          "when": "config.git.enabled && !git.missing && gitOpenRepositoryCount != 0"
        },
        {
          "command": "git.commitEmpty",
          "when": "config.git.enabled && !git.missing && gitOpenRepositoryCount != 0"
        },
        {
          "command": "git.commitStagedSigned",
          "when": "config.git.enabled && !git.missing && gitOpenRepositoryCount != 0"
        },
        {
          "command": "git.commitStagedAmend",
          "when": "config.git.enabled && !git.missing && gitOpenRepositoryCount != 0"
        },
        {
          "command": "git.commitAll",
          "when": "config.git.enabled && !git.missing && gitOpenRepositoryCount != 0"
        },
        {
          "command": "git.commitAllSigned",
          "when": "config.git.enabled && !git.missing && gitOpenRepositoryCount != 0"
        },
        {
          "command": "git.commitAllAmend",
          "when": "config.git.enabled && !git.missing && gitOpenRepositoryCount != 0"
        },
        {
          "command": "git.rebaseAbort",
          "when": "config.git.enabled && !git.missing && gitOpenRepositoryCount != 0 && gitRebaseInProgress"
        },
        {
          "command": "git.commitNoVerify",
          "when": "config.git.enabled && !git.missing && config.git.allowNoVerifyCommit && gitOpenRepositoryCount != 0"
        },
        {
          "command": "git.commitStagedNoVerify",
          "when": "config.git.enabled && !git.missing && config.git.allowNoVerifyCommit && gitOpenRepositoryCount != 0"
        },
        {
          "command": "git.commitEmptyNoVerify",
          "when": "config.git.enabled && !git.missing && config.git.allowNoVerifyCommit && gitOpenRepositoryCount != 0"
        },
        {
          "command": "git.commitStagedSignedNoVerify",
          "when": "config.git.enabled && !git.missing && config.git.allowNoVerifyCommit && gitOpenRepositoryCount != 0"
        },
        {
          "command": "git.commitStagedAmendNoVerify",
          "when": "config.git.enabled && !git.missing && config.git.allowNoVerifyCommit && gitOpenRepositoryCount != 0"
        },
        {
          "command": "git.commitAllNoVerify",
          "when": "config.git.enabled && !git.missing && config.git.allowNoVerifyCommit && gitOpenRepositoryCount != 0"
        },
        {
          "command": "git.commitAllSignedNoVerify",
          "when": "config.git.enabled && !git.missing && config.git.allowNoVerifyCommit && gitOpenRepositoryCount != 0"
        },
        {
          "command": "git.commitAllAmendNoVerify",
          "when": "config.git.enabled && !git.missing && config.git.allowNoVerifyCommit && gitOpenRepositoryCount != 0"
        },
        {
          "command": "git.restoreCommitTemplate",
          "when": "false"
        },
        {
          "command": "git.revealInExplorer",
          "when": "false"
        },
        {
          "command": "git.undoCommit",
          "when": "config.git.enabled && !git.missing && gitOpenRepositoryCount != 0"
        },
        {
          "command": "git.checkout",
          "when": "config.git.enabled && !git.missing && gitOpenRepositoryCount != 0"
        },
        {
          "command": "git.branch",
          "when": "config.git.enabled && !git.missing && gitOpenRepositoryCount != 0"
        },
        {
          "command": "git.branchFrom",
          "when": "config.git.enabled && !git.missing && gitOpenRepositoryCount != 0"
        },
        {
          "command": "git.deleteBranch",
          "when": "config.git.enabled && !git.missing && gitOpenRepositoryCount != 0"
        },
        {
          "command": "git.renameBranch",
          "when": "config.git.enabled && !git.missing && gitOpenRepositoryCount != 0"
        },
        {
          "command": "git.pull",
          "when": "config.git.enabled && !git.missing && gitOpenRepositoryCount != 0"
        },
        {
          "command": "git.pullFrom",
          "when": "config.git.enabled && !git.missing && gitOpenRepositoryCount != 0"
        },
        {
          "command": "git.pullRebase",
          "when": "config.git.enabled && !git.missing && gitOpenRepositoryCount != 0"
        },
        {
          "command": "git.merge",
          "when": "config.git.enabled && !git.missing && gitOpenRepositoryCount != 0"
        },
        {
          "command": "git.rebase",
          "when": "config.git.enabled && !git.missing && gitOpenRepositoryCount != 0"
        },
        {
          "command": "git.createTag",
          "when": "config.git.enabled && !git.missing && gitOpenRepositoryCount != 0"
        },
        {
          "command": "git.deleteTag",
          "when": "config.git.enabled && !git.missing && gitOpenRepositoryCount != 0"
        },
        {
          "command": "git.fetch",
          "when": "config.git.enabled && !git.missing && gitOpenRepositoryCount != 0"
        },
        {
          "command": "git.fetchPrune",
          "when": "config.git.enabled && !git.missing && gitOpenRepositoryCount != 0"
        },
        {
          "command": "git.fetchAll",
          "when": "config.git.enabled && !git.missing && gitOpenRepositoryCount != 0"
        },
        {
          "command": "git.push",
          "when": "config.git.enabled && !git.missing && gitOpenRepositoryCount != 0"
        },
        {
          "command": "git.pushForce",
          "when": "config.git.enabled && !git.missing && config.git.allowForcePush && gitOpenRepositoryCount != 0"
        },
        {
          "command": "git.pushTo",
          "when": "config.git.enabled && !git.missing && gitOpenRepositoryCount != 0"
        },
        {
          "command": "git.pushToForce",
          "when": "config.git.enabled && !git.missing && config.git.allowForcePush && gitOpenRepositoryCount != 0"
        },
        {
          "command": "git.pushWithTags",
          "when": "config.git.enabled && !git.missing && gitOpenRepositoryCount != 0"
        },
        {
          "command": "git.pushWithTagsForce",
          "when": "config.git.enabled && !git.missing && config.git.allowForcePush && gitOpenRepositoryCount != 0"
        },
        {
          "command": "git.addRemote",
          "when": "config.git.enabled && !git.missing && gitOpenRepositoryCount != 0"
        },
        {
          "command": "git.removeRemote",
          "when": "config.git.enabled && !git.missing && gitOpenRepositoryCount != 0"
        },
        {
          "command": "git.sync",
          "when": "config.git.enabled && !git.missing && gitOpenRepositoryCount != 0"
        },
        {
          "command": "git.syncRebase",
          "when": "config.git.enabled && !git.missing && gitOpenRepositoryCount != 0"
        },
        {
          "command": "git.publish",
          "when": "config.git.enabled && !git.missing && gitOpenRepositoryCount != 0"
        },
        {
          "command": "git.showOutput",
          "when": "config.git.enabled"
        },
        {
          "command": "git.ignore",
          "when": "config.git.enabled && !git.missing && gitOpenRepositoryCount != 0"
        },
        {
          "command": "git.stashIncludeUntracked",
          "when": "config.git.enabled && !git.missing && gitOpenRepositoryCount != 0"
        },
        {
          "command": "git.stash",
          "when": "config.git.enabled && !git.missing && gitOpenRepositoryCount != 0"
        },
        {
          "command": "git.stashPop",
          "when": "config.git.enabled && !git.missing && gitOpenRepositoryCount != 0"
        },
        {
          "command": "git.stashPopLatest",
          "when": "config.git.enabled && !git.missing && gitOpenRepositoryCount != 0"
        },
        {
          "command": "git.stashApply",
          "when": "config.git.enabled && !git.missing && gitOpenRepositoryCount != 0"
        },
        {
          "command": "git.stashApplyLatest",
          "when": "config.git.enabled && !git.missing && gitOpenRepositoryCount != 0"
        },
        {
          "command": "git.stashDrop",
          "when": "config.git.enabled && !git.missing && gitOpenRepositoryCount != 0"
        },
        {
          "command": "git.timeline.openDiff",
          "when": "false"
        },
        {
          "command": "git.timeline.copyCommitId",
          "when": "false"
        },
        {
          "command": "git.timeline.copyCommitMessage",
          "when": "false"
        }
      ],
      "scm/title": [
        {
          "command": "git.commit",
          "group": "navigation",
          "when": "scmProvider == git"
        },
        {
          "command": "git.refresh",
          "group": "navigation",
          "when": "scmProvider == git"
        },
        {
          "command": "git.pull",
          "group": "1_header@1",
          "when": "scmProvider == git"
        },
        {
          "command": "git.push",
          "group": "1_header@2",
          "when": "scmProvider == git"
        },
        {
          "command": "git.clone",
          "group": "1_header@3",
          "when": "scmProvider == git"
        },
        {
          "command": "git.checkout",
          "group": "1_header@4",
          "when": "scmProvider == git"
        },
        {
          "submenu": "git.commit",
          "group": "2_main@1",
          "when": "scmProvider == git"
        },
        {
          "submenu": "git.changes",
          "group": "2_main@2",
          "when": "scmProvider == git"
        },
        {
          "submenu": "git.pullpush",
          "group": "2_main@3",
          "when": "scmProvider == git"
        },
        {
          "submenu": "git.branch",
          "group": "2_main@4",
          "when": "scmProvider == git"
        },
        {
          "submenu": "git.remotes",
          "group": "2_main@5",
          "when": "scmProvider == git"
        },
        {
          "submenu": "git.stash",
          "group": "2_main@6",
          "when": "scmProvider == git"
        },
        {
          "submenu": "git.tags",
          "group": "2_main@7",
          "when": "scmProvider == git"
        },
        {
          "command": "git.showOutput",
          "group": "3_footer",
          "when": "scmProvider == git"
        }
      ],
      "scm/sourceControl": [
        {
          "command": "git.close",
          "group": "navigation",
          "when": "scmProvider == git"
        }
      ],
      "scm/resourceGroup/context": [
        {
          "command": "git.stageAllMerge",
          "when": "scmProvider == git && scmResourceGroup == merge",
          "group": "1_modification"
        },
        {
          "command": "git.stageAllMerge",
          "when": "scmProvider == git && scmResourceGroup == merge",
          "group": "inline"
        },
        {
          "command": "git.unstageAll",
          "when": "scmProvider == git && scmResourceGroup == index",
          "group": "1_modification"
        },
        {
          "command": "git.unstageAll",
          "when": "scmProvider == git && scmResourceGroup == index",
          "group": "inline"
        },
        {
          "command": "git.cleanAll",
          "when": "scmProvider == git && scmResourceGroup == workingTree && config.git.untrackedChanges == mixed",
          "group": "1_modification"
        },
        {
          "command": "git.stageAll",
          "when": "scmProvider == git && scmResourceGroup == workingTree && config.git.untrackedChanges == mixed",
          "group": "1_modification"
        },
        {
          "command": "git.cleanAll",
          "when": "scmProvider == git && scmResourceGroup == workingTree && config.git.untrackedChanges == mixed",
          "group": "inline"
        },
        {
          "command": "git.stageAll",
          "when": "scmProvider == git && scmResourceGroup == workingTree && config.git.untrackedChanges == mixed",
          "group": "inline"
        },
        {
          "command": "git.cleanAllTracked",
          "when": "scmProvider == git && scmResourceGroup == workingTree && config.git.untrackedChanges != mixed",
          "group": "1_modification"
        },
        {
          "command": "git.stageAllTracked",
          "when": "scmProvider == git && scmResourceGroup == workingTree && config.git.untrackedChanges != mixed",
          "group": "1_modification"
        },
        {
          "command": "git.cleanAllTracked",
          "when": "scmProvider == git && scmResourceGroup == workingTree && config.git.untrackedChanges != mixed",
          "group": "inline"
        },
        {
          "command": "git.stageAllTracked",
          "when": "scmProvider == git && scmResourceGroup == workingTree && config.git.untrackedChanges != mixed",
          "group": "inline"
        },
        {
          "command": "git.cleanAllUntracked",
          "when": "scmProvider == git && scmResourceGroup == untracked",
          "group": "1_modification"
        },
        {
          "command": "git.stageAllUntracked",
          "when": "scmProvider == git && scmResourceGroup == untracked",
          "group": "1_modification"
        },
        {
          "command": "git.cleanAllUntracked",
          "when": "scmProvider == git && scmResourceGroup == untracked",
          "group": "inline"
        },
        {
          "command": "git.stageAllUntracked",
          "when": "scmProvider == git && scmResourceGroup == untracked",
          "group": "inline"
        }
      ],
      "scm/resourceFolder/context": [
        {
          "command": "git.stage",
          "when": "scmProvider == git && scmResourceGroup == merge",
          "group": "1_modification"
        },
        {
          "command": "git.stage",
          "when": "scmProvider == git && scmResourceGroup == merge",
          "group": "inline"
        },
        {
          "command": "git.unstage",
          "when": "scmProvider == git && scmResourceGroup == index",
          "group": "1_modification"
        },
        {
          "command": "git.unstage",
          "when": "scmProvider == git && scmResourceGroup == index",
          "group": "inline"
        },
        {
          "command": "git.stage",
          "when": "scmProvider == git && scmResourceGroup == workingTree",
          "group": "1_modification"
        },
        {
          "command": "git.clean",
          "when": "scmProvider == git && scmResourceGroup == workingTree",
          "group": "1_modification"
        },
        {
          "command": "git.clean",
          "when": "scmProvider == git && scmResourceGroup == workingTree",
          "group": "inline"
        },
        {
          "command": "git.stage",
          "when": "scmProvider == git && scmResourceGroup == workingTree",
          "group": "inline"
        },
        {
          "command": "git.ignore",
          "when": "scmProvider == git && scmResourceGroup == workingTree",
          "group": "1_modification@3"
        },
        {
          "command": "git.stage",
          "when": "scmProvider == git && scmResourceGroup == untracked",
          "group": "1_modification"
        },
        {
          "command": "git.stage",
          "when": "scmProvider == git && scmResourceGroup == untracked",
          "group": "inline"
        },
        {
          "command": "git.clean",
          "when": "scmProvider == git && scmResourceGroup == untracked",
          "group": "1_modification"
        },
        {
          "command": "git.clean",
          "when": "scmProvider == git && scmResourceGroup == untracked",
          "group": "inline"
        },
        {
          "command": "git.ignore",
          "when": "scmProvider == git && scmResourceGroup == untracked",
          "group": "1_modification@3"
        }
      ],
      "scm/resourceState/context": [
        {
          "command": "git.stage",
          "when": "scmProvider == git && scmResourceGroup == merge",
          "group": "1_modification"
        },
        {
          "command": "git.openFile",
          "when": "scmProvider == git && scmResourceGroup == merge",
          "group": "navigation"
        },
        {
          "command": "git.stage",
          "when": "scmProvider == git && scmResourceGroup == merge",
          "group": "inline"
        },
        {
          "command": "git.revealInExplorer",
          "when": "scmProvider == git && scmResourceGroup == merge",
          "group": "2_view"
        },
        {
          "command": "git.openFile2",
          "when": "scmProvider == git && scmResourceGroup == merge && config.git.showInlineOpenFileAction && config.git.openDiffOnClick",
          "group": "inline0"
        },
        {
          "command": "git.openChange",
          "when": "scmProvider == git && scmResourceGroup == merge && config.git.showInlineOpenFileAction && !config.git.openDiffOnClick",
          "group": "inline0"
        },
        {
          "command": "git.openChange",
          "when": "scmProvider == git && scmResourceGroup == index",
          "group": "navigation"
        },
        {
          "command": "git.openFile",
          "when": "scmProvider == git && scmResourceGroup == index",
          "group": "navigation"
        },
        {
          "command": "git.openHEADFile",
          "when": "scmProvider == git && scmResourceGroup == index",
          "group": "navigation"
        },
        {
          "command": "git.unstage",
          "when": "scmProvider == git && scmResourceGroup == index",
          "group": "1_modification"
        },
        {
          "command": "git.unstage",
          "when": "scmProvider == git && scmResourceGroup == index",
          "group": "inline"
        },
        {
          "command": "git.revealInExplorer",
          "when": "scmProvider == git && scmResourceGroup == index",
          "group": "2_view"
        },
        {
          "command": "git.openFile2",
          "when": "scmProvider == git && scmResourceGroup == index && config.git.showInlineOpenFileAction && config.git.openDiffOnClick",
          "group": "inline0"
        },
        {
          "command": "git.openChange",
          "when": "scmProvider == git && scmResourceGroup == index && config.git.showInlineOpenFileAction && !config.git.openDiffOnClick",
          "group": "inline0"
        },
        {
          "command": "git.openChange",
          "when": "scmProvider == git && scmResourceGroup == workingTree",
          "group": "navigation"
        },
        {
          "command": "git.openHEADFile",
          "when": "scmProvider == git && scmResourceGroup == workingTree",
          "group": "navigation"
        },
        {
          "command": "git.openFile",
          "when": "scmProvider == git && scmResourceGroup == workingTree",
          "group": "navigation"
        },
        {
          "command": "git.stage",
          "when": "scmProvider == git && scmResourceGroup == workingTree",
          "group": "1_modification"
        },
        {
          "command": "git.clean",
          "when": "scmProvider == git && scmResourceGroup == workingTree",
          "group": "1_modification"
        },
        {
          "command": "git.clean",
          "when": "scmProvider == git && scmResourceGroup == workingTree",
          "group": "inline"
        },
        {
          "command": "git.stage",
          "when": "scmProvider == git && scmResourceGroup == workingTree",
          "group": "inline"
        },
        {
          "command": "git.openFile2",
          "when": "scmProvider == git && scmResourceGroup == workingTree && config.git.showInlineOpenFileAction && config.git.openDiffOnClick",
          "group": "inline0"
        },
        {
          "command": "git.openChange",
          "when": "scmProvider == git && scmResourceGroup == workingTree && config.git.showInlineOpenFileAction && !config.git.openDiffOnClick",
          "group": "inline0"
        },
        {
          "command": "git.ignore",
          "when": "scmProvider == git && scmResourceGroup == workingTree",
          "group": "1_modification@3"
        },
        {
          "command": "git.revealInExplorer",
          "when": "scmProvider == git && scmResourceGroup == workingTree",
          "group": "2_view"
        },
        {
          "command": "git.openChange",
          "when": "scmProvider == git && scmResourceGroup == untracked",
          "group": "navigation"
        },
        {
          "command": "git.openHEADFile",
          "when": "scmProvider == git && scmResourceGroup == untracked",
          "group": "navigation"
        },
        {
          "command": "git.openFile",
          "when": "scmProvider == git && scmResourceGroup == untracked",
          "group": "navigation"
        },
        {
          "command": "git.stage",
          "when": "scmProvider == git && scmResourceGroup == untracked",
          "group": "1_modification"
        },
        {
          "command": "git.clean",
          "when": "scmProvider == git && scmResourceGroup == untracked && !gitFreshRepository",
          "group": "1_modification"
        },
        {
          "command": "git.clean",
          "when": "scmProvider == git && scmResourceGroup == untracked && !gitFreshRepository",
          "group": "inline"
        },
        {
          "command": "git.stage",
          "when": "scmProvider == git && scmResourceGroup == untracked",
          "group": "inline"
        },
        {
          "command": "git.openFile2",
          "when": "scmProvider == git && scmResourceGroup == untracked && config.git.showInlineOpenFileAction && config.git.openDiffOnClick",
          "group": "inline0"
        },
        {
          "command": "git.openChange",
          "when": "scmProvider == git && scmResourceGroup == untracked && config.git.showInlineOpenFileAction && !config.git.openDiffOnClick",
          "group": "inline0"
        },
        {
          "command": "git.ignore",
          "when": "scmProvider == git && scmResourceGroup == untracked",
          "group": "1_modification@3"
        }
      ],
      "editor/title": [
        {
          "command": "git.openFile",
          "group": "navigation",
          "when": "config.git.enabled && !git.missing && gitOpenRepositoryCount != 0 && isInDiffEditor && resourceScheme =~ /^git$|^file$/"
        },
        {
          "command": "git.openChange",
          "group": "navigation",
          "when": "config.git.enabled && !git.missing && gitOpenRepositoryCount != 0 && !isInDiffEditor && resourceScheme == file"
        },
        {
          "command": "git.stageSelectedRanges",
          "group": "2_git@1",
          "when": "config.git.enabled && !git.missing && gitOpenRepositoryCount != 0 && isInDiffEditor && resourceScheme =~ /^git$|^file$/"
        },
        {
          "command": "git.unstageSelectedRanges",
          "group": "2_git@2",
          "when": "config.git.enabled && !git.missing && gitOpenRepositoryCount != 0 && isInDiffEditor && resourceScheme =~ /^git$|^file$/"
        },
        {
          "command": "git.revertSelectedRanges",
          "group": "2_git@3",
          "when": "config.git.enabled && !git.missing && gitOpenRepositoryCount != 0 && isInDiffEditor && resourceScheme =~ /^git$|^file$/"
        }
      ],
      "editor/context": [
        {
          "command": "git.stageSelectedRanges",
          "group": "2_git@1",
          "when": "isInDiffRightEditor && config.git.enabled && !git.missing && gitOpenRepositoryCount != 0 && isInDiffEditor && resourceScheme =~ /^git$|^file$/"
        },
        {
          "command": "git.unstageSelectedRanges",
          "group": "2_git@2",
          "when": "isInDiffRightEditor && config.git.enabled && !git.missing && gitOpenRepositoryCount != 0 && isInDiffEditor && resourceScheme =~ /^git$|^file$/"
        },
        {
          "command": "git.revertSelectedRanges",
          "group": "2_git@3",
          "when": "isInDiffRightEditor && config.git.enabled && !git.missing && gitOpenRepositoryCount != 0 && isInDiffEditor && resourceScheme =~ /^git$|^file$/"
        }
      ],
      "scm/change/title": [
        {
          "command": "git.stageChange",
          "when": "config.git.enabled && !git.missing && originalResourceScheme == git"
        },
        {
          "command": "git.revertChange",
          "when": "config.git.enabled && !git.missing && originalResourceScheme == git"
        }
      ],
      "timeline/item/context": [
        {
          "command": "git.timeline.openDiff",
          "group": "1_actions",
          "when": "config.git.enabled && !git.missing && timelineItem =~ /git:file\\b/"
        },
        {
          "command": "git.timeline.copyCommitId",
          "group": "5_copy@1",
          "when": "config.git.enabled && !git.missing && timelineItem =~ /git:file:commit\\b/"
        },
        {
          "command": "git.timeline.copyCommitMessage",
          "group": "5_copy@2",
          "when": "config.git.enabled && !git.missing && timelineItem =~ /git:file:commit\\b/"
        }
      ],
<<<<<<< HEAD
      "explorer/context": [
        {
          "command": "git.rename",
          "group": "7_modification",
          "when": "config.git.enabled && !git.missing && !explorerResourceIsRoot"
=======
      "git.commit": [
        {
          "command": "git.commit",
          "group": "1_commit@1"
        },
        {
          "command": "git.commitStaged",
          "group": "1_commit@2"
        },
        {
          "command": "git.commitAll",
          "group": "1_commit@3"
        },
        {
          "command": "git.undoCommit",
          "group": "1_commit@4"
        },
        {
          "command": "git.rebaseAbort",
          "group": "1_commit@5"
        },
        {
          "command": "git.commitNoVerify",
          "group": "1_commit@6",
          "when": "config.git.allowNoVerifyCommit"
        },
        {
          "command": "git.commitStagedNoVerify",
          "group": "1_commit@7",
          "when": "config.git.allowNoVerifyCommit"
        },
        {
          "command": "git.commitAllNoVerify",
          "group": "1_commit@8",
          "when": "config.git.allowNoVerifyCommit"
        },
        {
          "command": "git.commitStagedAmend",
          "group": "2_amend@1"
        },
        {
          "command": "git.commitAllAmend",
          "group": "2_amend@2"
        },
        {
          "command": "git.commitStagedAmendNoVerify",
          "group": "2_amend@3",
          "when": "config.git.allowNoVerifyCommit"
        },
        {
          "command": "git.commitAllAmendNoVerify",
          "group": "2_amend@4",
          "when": "config.git.allowNoVerifyCommit"
        },
        {
          "command": "git.commitStagedSigned",
          "group": "3_signoff@1"
        },
        {
          "command": "git.commitAllSigned",
          "group": "3_signoff@2"
        },
        {
          "command": "git.commitStagedSignedNoVerify",
          "group": "3_signoff@3",
          "when": "config.git.allowNoVerifyCommit"
        },
        {
          "command": "git.commitAllSignedNoVerify",
          "group": "3_signoff@4",
          "when": "config.git.allowNoVerifyCommit"
        }
      ],
      "git.changes": [
        {
          "command": "git.stageAll",
          "group": "changes@1"
        },
        {
          "command": "git.unstageAll",
          "group": "changes@2"
        },
        {
          "command": "git.cleanAll",
          "group": "changes@3"
        }
      ],
      "git.pullpush": [
        {
          "command": "git.sync",
          "group": "1_sync@1"
        },
        {
          "command": "git.syncRebase",
          "when": "gitState == idle",
          "group": "1_sync@2"
        },
        {
          "command": "git.pull",
          "group": "2_pull@1"
        },
        {
          "command": "git.pullRebase",
          "group": "2_pull@2"
        },
        {
          "command": "git.pullFrom",
          "group": "2_pull@3"
        },
        {
          "command": "git.push",
          "group": "3_push@1"
        },
        {
          "command": "git.pushForce",
          "when": "config.git.allowForcePush",
          "group": "3_push@2"
        },
        {
          "command": "git.pushTo",
          "group": "3_push@3"
        },
        {
          "command": "git.pushToForce",
          "when": "config.git.allowForcePush",
          "group": "3_push@4"
        },
        {
          "command": "git.fetch",
          "group": "4_fetch@1"
        },
        {
          "command": "git.fetchPrune",
          "group": "4_fetch@2"
        },
        {
          "command": "git.fetchAll",
          "group": "4_fetch@3"
        }
      ],
      "git.branch": [
        {
          "command": "git.merge",
          "group": "branch@1"
        },
        {
          "command": "git.rebase",
          "group": "branch@2"
        },
        {
          "command": "git.branch",
          "group": "branch@3"
        },
        {
          "command": "git.branchFrom",
          "group": "branch@4"
        },
        {
          "command": "git.renameBranch",
          "group": "branch@5"
        },
        {
          "command": "git.publish",
          "group": "branch@6"
        }
      ],
      "git.remotes": [
        {
          "command": "git.addRemote",
          "group": "remote@1"
        },
        {
          "command": "git.removeRemote",
          "group": "remote@2"
        }
      ],
      "git.stash": [
        {
          "command": "git.stash",
          "group": "stash@1"
        },
        {
          "command": "git.stashIncludeUntracked",
          "group": "stash@2"
        },
        {
          "command": "git.stashApplyLatest",
          "group": "stash@3"
        },
        {
          "command": "git.stashApply",
          "group": "stash@4"
        },
        {
          "command": "git.stashPopLatest",
          "group": "stash@5"
        },
        {
          "command": "git.stashPop",
          "group": "stash@6"
        },
        {
          "command": "git.stashDrop",
          "group": "stash@7"
        }
      ],
      "git.tags": [
        {
          "command": "git.createTag",
          "group": "tags@1"
        },
        {
          "command": "git.deleteTag",
          "group": "tags@2"
>>>>>>> fd306e8c
        }
      ]
    },
    "submenus": [
      {
        "id": "git.commit",
        "label": "%submenu.commit%"
      },
      {
        "id": "git.changes",
        "label": "%submenu.changes%"
      },
      {
        "id": "git.pullpush",
        "label": "%submenu.pullpush%"
      },
      {
        "id": "git.branch",
        "label": "%submenu.branch%"
      },
      {
        "id": "git.remotes",
        "label": "%submenu.remotes%"
      },
      {
        "id": "git.stash",
        "label": "%submenu.stash%"
      },
      {
        "id": "git.tags",
        "label": "%submenu.tags%"
      }
    ],
    "configuration": {
      "title": "Git",
      "properties": {
        "git.enabled": {
          "type": "boolean",
          "scope": "resource",
          "description": "%config.enabled%",
          "default": true
        },
        "git.path": {
          "type": [
            "string",
            "null",
            "array"
          ],
          "markdownDescription": "%config.path%",
          "default": null,
          "scope": "machine"
        },
        "git.autoRepositoryDetection": {
          "type": [
            "boolean",
            "string"
          ],
          "enum": [
            true,
            false,
            "subFolders",
            "openEditors"
          ],
          "enumDescriptions": [
            "%config.autoRepositoryDetection.true%",
            "%config.autoRepositoryDetection.false%",
            "%config.autoRepositoryDetection.subFolders%",
            "%config.autoRepositoryDetection.openEditors%"
          ],
          "description": "%config.autoRepositoryDetection%",
          "default": true
        },
        "git.autorefresh": {
          "type": "boolean",
          "description": "%config.autorefresh%",
          "default": true
        },
        "git.autofetch": {
          "type": "boolean",
          "scope": "resource",
          "description": "%config.autofetch%",
          "default": false,
          "tags": [
            "usesOnlineServices"
          ]
        },
        "git.autofetchPeriod": {
          "type": "number",
          "scope": "resource",
          "description": "%config.autofetchPeriod%",
          "default": 180
        },
        "git.branchValidationRegex": {
          "type": "string",
          "description": "%config.branchValidationRegex%",
          "default": ""
        },
        "git.branchWhitespaceChar": {
          "type": "string",
          "description": "%config.branchWhitespaceChar%",
          "default": "-"
        },
        "git.confirmSync": {
          "type": "boolean",
          "description": "%config.confirmSync%",
          "default": true
        },
        "git.countBadge": {
          "type": "string",
          "enum": [
            "all",
            "tracked",
            "off"
          ],
          "enumDescriptions": [
            "%config.countBadge.all%",
            "%config.countBadge.tracked%",
            "%config.countBadge.off%"
          ],
          "description": "%config.countBadge%",
          "default": "all",
          "scope": "resource"
        },
        "git.checkoutType": {
          "type": "array",
          "items": {
            "type": "string",
            "enum": [
              "local",
              "tags",
              "remote"
            ],
            "enumDescriptions": [
              "%config.checkoutType.local%",
              "%config.checkoutType.tags%",
              "%config.checkoutType.remote%"
            ]
          },
          "uniqueItems": true,
          "markdownDescription": "%config.checkoutType%",
          "default": [
            "local",
            "remote",
            "tags"
          ]
        },
        "git.ignoreLegacyWarning": {
          "type": "boolean",
          "description": "%config.ignoreLegacyWarning%",
          "default": false
        },
        "git.ignoreMissingGitWarning": {
          "type": "boolean",
          "description": "%config.ignoreMissingGitWarning%",
          "default": false
        },
        "git.ignoreWindowsGit27Warning": {
          "type": "boolean",
          "description": "%config.ignoreWindowsGit27Warning%",
          "default": false
        },
        "git.ignoreLimitWarning": {
          "type": "boolean",
          "description": "%config.ignoreLimitWarning%",
          "default": false
        },
        "git.defaultCloneDirectory": {
          "type": [
            "string",
            "null"
          ],
          "default": null,
          "scope": "machine",
          "description": "%config.defaultCloneDirectory%"
        },
        "git.enableSmartCommit": {
          "type": "boolean",
          "scope": "resource",
          "description": "%config.enableSmartCommit%",
          "default": false
        },
        "git.smartCommitChanges": {
          "type": "string",
          "enum": [
            "all",
            "tracked"
          ],
          "enumDescriptions": [
            "%config.smartCommitChanges.all%",
            "%config.smartCommitChanges.tracked%"
          ],
          "scope": "resource",
          "description": "%config.smartCommitChanges%",
          "default": "all"
        },
        "git.suggestSmartCommit": {
          "type": "boolean",
          "scope": "resource",
          "description": "%config.suggestSmartCommit%",
          "default": true
        },
        "git.enableCommitSigning": {
          "type": "boolean",
          "scope": "resource",
          "description": "%config.enableCommitSigning%",
          "default": false
        },
        "git.confirmEmptyCommits": {
          "type": "boolean",
          "scope": "resource",
          "description": "%config.confirmEmptyCommits%",
          "default": true
        },
        "git.decorations.enabled": {
          "type": "boolean",
          "default": true,
          "description": "%config.decorations.enabled%"
        },
        "git.enableStatusBarSync": {
          "type": "boolean",
          "default": true,
          "description": "%config.enableStatusBarSync%",
          "scope": "resource"
        },
        "git.promptToSaveFilesBeforeStash": {
          "type": "string",
          "enum": [
            "always",
            "staged",
            "never"
          ],
          "enumDescriptions": [
            "%config.promptToSaveFilesBeforeStash.always%",
            "%config.promptToSaveFilesBeforeStash.staged%",
            "%config.promptToSaveFilesBeforeStash.never%"
          ],
          "scope": "resource",
          "default": "always",
          "description": "%config.promptToSaveFilesBeforeStash%"
        },
        "git.promptToSaveFilesBeforeCommit": {
          "type": "string",
          "enum": [
            "always",
            "staged",
            "never"
          ],
          "enumDescriptions": [
            "%config.promptToSaveFilesBeforeCommit.always%",
            "%config.promptToSaveFilesBeforeCommit.staged%",
            "%config.promptToSaveFilesBeforeCommit.never%"
          ],
          "scope": "resource",
          "default": "always",
          "description": "%config.promptToSaveFilesBeforeCommit%"
        },
        "git.postCommitCommand": {
          "type": "string",
          "enum": [
            "none",
            "push",
            "sync"
          ],
          "enumDescriptions": [
            "%config.postCommitCommand.none%",
            "%config.postCommitCommand.push%",
            "%config.postCommitCommand.sync%"
          ],
          "markdownDescription": "%config.postCommitCommand%",
          "scope": "resource",
          "default": "none"
        },
        "git.openAfterClone": {
          "type": "string",
          "enum": [
            "always",
            "alwaysNewWindow",
            "whenNoFolderOpen",
            "prompt"
          ],
          "enumDescriptions": [
            "%config.openAfterClone.always%",
            "%config.openAfterClone.alwaysNewWindow%",
            "%config.openAfterClone.whenNoFolderOpen%",
            "%config.openAfterClone.prompt%"
          ],
          "default": "prompt",
          "description": "%config.openAfterClone%"
        },
        "git.showInlineOpenFileAction": {
          "type": "boolean",
          "default": true,
          "description": "%config.showInlineOpenFileAction%"
        },
        "git.showPushSuccessNotification": {
          "type": "boolean",
          "description": "%config.showPushSuccessNotification%",
          "default": false
        },
        "git.inputValidation": {
          "type": "string",
          "enum": [
            "always",
            "warn",
            "off"
          ],
          "default": "warn",
          "description": "%config.inputValidation%"
        },
        "git.inputValidationLength": {
          "type": "number",
          "default": 72,
          "description": "%config.inputValidationLength%"
        },
        "git.inputValidationSubjectLength": {
          "type": [
            "number",
            "null"
          ],
          "default": 50,
          "description": "%config.inputValidationSubjectLength%"
        },
        "git.detectSubmodules": {
          "type": "boolean",
          "scope": "resource",
          "default": true,
          "description": "%config.detectSubmodules%"
        },
        "git.detectSubmodulesLimit": {
          "type": "number",
          "scope": "resource",
          "default": 10,
          "description": "%config.detectSubmodulesLimit%"
        },
        "git.alwaysShowStagedChangesResourceGroup": {
          "type": "boolean",
          "scope": "resource",
          "default": false,
          "description": "%config.alwaysShowStagedChangesResourceGroup%"
        },
        "git.alwaysSignOff": {
          "type": "boolean",
          "scope": "resource",
          "default": false,
          "description": "%config.alwaysSignOff%"
        },
        "git.ignoreSubmodules": {
          "type": "boolean",
          "scope": "resource",
          "default": false,
          "description": "%config.ignoreSubmodules%"
        },
        "git.ignoredRepositories": {
          "type": "array",
          "items": {
            "type": "string"
          },
          "default": [],
          "scope": "window",
          "description": "%config.ignoredRepositories%"
        },
        "git.scanRepositories": {
          "type": "array",
          "items": {
            "type": "string"
          },
          "default": [],
          "scope": "resource",
          "description": "%config.scanRepositories%"
        },
        "git.showProgress": {
          "type": "boolean",
          "description": "%config.showProgress%",
          "default": true,
          "scope": "resource"
        },
        "git.rebaseWhenSync": {
          "type": "boolean",
          "scope": "resource",
          "default": false,
          "description": "%config.rebaseWhenSync%"
        },
        "git.fetchOnPull": {
          "type": "boolean",
          "scope": "resource",
          "default": false,
          "description": "%config.fetchOnPull%"
        },
        "git.pruneOnFetch": {
          "type": "boolean",
          "scope": "resource",
          "default": false,
          "description": "%config.pruneOnFetch%"
        },
        "git.pullTags": {
          "type": "boolean",
          "scope": "resource",
          "default": true,
          "description": "%config.pullTags%"
        },
        "git.autoStash": {
          "type": "boolean",
          "scope": "resource",
          "default": false,
          "description": "%config.autoStash%"
        },
        "git.allowForcePush": {
          "type": "boolean",
          "default": false,
          "description": "%config.allowForcePush%"
        },
        "git.useForcePushWithLease": {
          "type": "boolean",
          "default": true,
          "description": "%config.useForcePushWithLease%"
        },
        "git.confirmForcePush": {
          "type": "boolean",
          "default": true,
          "description": "%config.confirmForcePush%"
        },
        "git.allowNoVerifyCommit": {
          "type": "boolean",
          "default": false,
          "description": "%config.allowNoVerifyCommit%"
        },
        "git.confirmNoVerifyCommit": {
          "type": "boolean",
          "default": true,
          "description": "%config.confirmNoVerifyCommit%"
        },
        "git.openDiffOnClick": {
          "type": "boolean",
          "scope": "resource",
          "default": true,
          "description": "%config.openDiffOnClick%"
        },
        "git.supportCancellation": {
          "type": "boolean",
          "scope": "resource",
          "default": false,
          "description": "%config.supportCancellation%"
        },
        "git.branchSortOrder": {
          "type": "string",
          "enum": [
            "committerdate",
            "alphabetically"
          ],
          "default": "committerdate",
          "description": "%config.branchSortOrder%"
        },
        "git.untrackedChanges": {
          "type": "string",
          "enum": [
            "mixed",
            "separate",
            "hidden"
          ],
          "enumDescriptions": [
            "%config.untrackedChanges.mixed%",
            "%config.untrackedChanges.separate%",
            "%config.untrackedChanges.hidden%"
          ],
          "default": "mixed",
          "description": "%config.untrackedChanges%",
          "scope": "resource"
        },
        "git.showCommitInput": {
          "type": "boolean",
          "scope": "resource",
          "default": true,
          "description": "%config.showCommitInput%"
        },
        "git.terminalAuthentication": {
          "type": "boolean",
          "scope": "resource",
          "default": true,
          "description": "%config.terminalAuthentication%"
        },
        "git.githubAuthentication": {
          "deprecationMessage": "This setting is now deprecated, please use `github.gitAuthentication` instead."
        },
        "git.timeline.date": {
          "enum": [
            "committed",
            "authored"
          ],
          "enumDescriptions": [
            "%config.timeline.date.committed%",
            "%config.timeline.date.authored%"
          ],
          "default": "committed",
          "description": "%config.timeline.date%",
          "scope": "window"
        },
        "git.timeline.showAuthor": {
          "type": "boolean",
          "default": true,
          "description": "%config.timeline.showAuthor%",
          "scope": "window"
        }
      }
    },
    "colors": [
      {
        "id": "gitDecoration.addedResourceForeground",
        "description": "%colors.added%",
        "defaults": {
          "light": "#587c0c",
          "dark": "#81b88b",
          "highContrast": "#1b5225"
        }
      },
      {
        "id": "gitDecoration.modifiedResourceForeground",
        "description": "%colors.modified%",
        "defaults": {
          "light": "#895503",
          "dark": "#E2C08D",
          "highContrast": "#E2C08D"
        }
      },
      {
        "id": "gitDecoration.deletedResourceForeground",
        "description": "%colors.deleted%",
        "defaults": {
          "light": "#ad0707",
          "dark": "#c74e39",
          "highContrast": "#c74e39"
        }
      },
      {
        "id": "gitDecoration.untrackedResourceForeground",
        "description": "%colors.untracked%",
        "defaults": {
          "light": "#007100",
          "dark": "#73C991",
          "highContrast": "#73C991"
        }
      },
      {
        "id": "gitDecoration.ignoredResourceForeground",
        "description": "%colors.ignored%",
        "defaults": {
          "light": "#8E8E90",
          "dark": "#8C8C8C",
          "highContrast": "#A7A8A9"
        }
      },
      {
        "id": "gitDecoration.stageModifiedResourceForeground",
        "description": "%colors.stageModified%",
        "defaults": {
          "light": "#895503",
          "dark": "#E2C08D",
          "highContrast": "#E2C08D"
        }
      },
      {
        "id": "gitDecoration.stageDeletedResourceForeground",
        "description": "%colors.stageDeleted%",
        "defaults": {
          "light": "#ad0707",
          "dark": "#c74e39",
          "highContrast": "#c74e39"
        }
      },
      {
        "id": "gitDecoration.conflictingResourceForeground",
        "description": "%colors.conflict%",
        "defaults": {
          "light": "#6c6cc4",
          "dark": "#6c6cc4",
          "highContrast": "#6c6cc4"
        }
      },
      {
        "id": "gitDecoration.submoduleResourceForeground",
        "description": "%colors.submodule%",
        "defaults": {
          "light": "#1258a7",
          "dark": "#8db9e2",
          "highContrast": "#8db9e2"
        }
      }
    ],
    "languages": [
      {
        "id": "git-commit",
        "aliases": [
          "Git Commit Message",
          "git-commit"
        ],
        "filenames": [
          "COMMIT_EDITMSG",
          "MERGE_MSG"
        ],
        "configuration": "./languages/git-commit.language-configuration.json"
      },
      {
        "id": "git-rebase",
        "aliases": [
          "Git Rebase Message",
          "git-rebase"
        ],
        "filenames": [
          "git-rebase-todo"
        ],
        "configuration": "./languages/git-rebase.language-configuration.json"
      },
      {
        "id": "diff",
        "aliases": [
          "Diff",
          "diff"
        ],
        "extensions": [
          ".diff",
          ".patch",
          ".rej"
        ],
        "configuration": "./languages/diff.language-configuration.json"
      },
      {
        "id": "ignore",
        "aliases": [
          "Ignore",
          "ignore"
        ],
        "extensions": [
          ".gitignore_global",
          ".gitignore"
        ],
        "configuration": "./languages/ignore.language-configuration.json"
      }
    ],
    "grammars": [
      {
        "language": "git-commit",
        "scopeName": "text.git-commit",
        "path": "./syntaxes/git-commit.tmLanguage.json"
      },
      {
        "language": "git-rebase",
        "scopeName": "text.git-rebase",
        "path": "./syntaxes/git-rebase.tmLanguage.json"
      },
      {
        "language": "diff",
        "scopeName": "source.diff",
        "path": "./syntaxes/diff.tmLanguage.json"
      },
      {
        "language": "ignore",
        "scopeName": "source.ignore",
        "path": "./syntaxes/ignore.tmLanguage.json"
      }
    ],
    "configurationDefaults": {
      "[git-commit]": {
        "editor.rulers": [
          72
        ],
        "workbench.editor.restoreViewState": false
      },
      "[git-rebase]": {
        "workbench.editor.restoreViewState": false
      }
    },
    "viewsWelcome": [
      {
        "view": "scm",
        "contents": "%view.workbench.scm.disabled%",
        "when": "!config.git.enabled"
      },
      {
        "view": "scm",
        "contents": "%view.workbench.scm.missing%",
        "when": "config.git.enabled && git.missing"
      },
      {
        "view": "scm",
        "contents": "%view.workbench.scm.empty%",
        "when": "config.git.enabled && git.state == initialized && workbenchState == empty",
        "group": "2_open@1"
      },
      {
        "view": "scm",
        "contents": "%view.workbench.scm.folder%",
        "when": "config.git.enabled && git.state == initialized && workbenchState == folder",
        "group": "5_scm@1"
      },
      {
        "view": "scm",
        "contents": "%view.workbench.scm.workspace%",
        "when": "config.git.enabled && git.state == initialized && workbenchState == workspace && workspaceFolderCount != 0",
        "group": "5_scm@1"
      },
      {
        "view": "scm",
        "contents": "%view.workbench.scm.emptyWorkspace%",
        "when": "config.git.enabled && git.state == initialized && workbenchState == workspace && workspaceFolderCount == 0",
        "group": "2_open@1"
      },
      {
        "view": "explorer",
        "contents": "%view.workbench.cloneRepository%",
        "when": "config.git.enabled && git.state == initialized",
        "group": "5_scm@1"
      }
    ]
  },
  "dependencies": {
    "byline": "^5.0.0",
    "file-type": "^7.2.0",
    "iconv-lite-umd": "0.6.8",
    "jschardet": "2.2.1",
    "vscode-extension-telemetry": "0.1.1",
    "vscode-nls": "^4.0.0",
    "vscode-uri": "^2.0.0",
    "which": "^1.3.0"
  },
  "devDependencies": {
    "@types/byline": "4.2.31",
    "@types/file-type": "^5.2.1",
    "@types/mocha": "2.2.43",
    "@types/node": "^12.12.31",
    "@types/which": "^1.0.28",
    "mocha": "^3.2.0",
    "mocha-junit-reporter": "^1.23.3",
    "mocha-multi-reporters": "^1.1.7",
    "vscode": "^1.1.36"
  }
}<|MERGE_RESOLUTION|>--- conflicted
+++ resolved
@@ -1330,13 +1330,13 @@
           "when": "config.git.enabled && !git.missing && timelineItem =~ /git:file:commit\\b/"
         }
       ],
-<<<<<<< HEAD
       "explorer/context": [
         {
           "command": "git.rename",
           "group": "7_modification",
           "when": "config.git.enabled && !git.missing && !explorerResourceIsRoot"
-=======
+        }
+      ],
       "git.commit": [
         {
           "command": "git.commit",
@@ -1551,7 +1551,6 @@
         {
           "command": "git.deleteTag",
           "group": "tags@2"
->>>>>>> fd306e8c
         }
       ]
     },
