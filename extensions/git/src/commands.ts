/*---------------------------------------------------------------------------------------------
 *  Copyright (c) Microsoft Corporation. All rights reserved.
 *  Licensed under the MIT License. See License.txt in the project root for license information.
 *--------------------------------------------------------------------------------------------*/

import { Uri, commands, Disposable, window, workspace, QuickPickItem, OutputChannel, Range, WorkspaceEdit, Position, LineChange, SourceControlResourceState, TextDocumentShowOptions, ViewColumn, ProgressLocation, TextEditor, MessageOptions, WorkspaceFolder } from 'vscode';
import { Git, CommitOptions, Stash, ForcePushMode } from './git';
import { Repository, Resource, ResourceGroupType } from './repository';
import { Model } from './model';
import { toGitUri, fromGitUri } from './uri';
import { grep, isDescendant, pathEquals } from './util';
import { applyLineChanges, intersectDiffWithRange, toLineRanges, invertLineChange, getModifiedRange } from './staging';
import * as path from 'path';
import { lstat, Stats } from 'fs';
import * as os from 'os';
import TelemetryReporter from 'vscode-extension-telemetry';
import * as nls from 'vscode-nls';
import { Ref, RefType, Branch, GitErrorCodes, Status } from './api/git';

const localize = nls.loadMessageBundle();

class CheckoutItem implements QuickPickItem {

	protected get shortCommit(): string { return (this.ref.commit || '').substr(0, 8); }
	get label(): string { return this.ref.name || this.shortCommit; }
	get description(): string { return this.shortCommit; }

	constructor(protected ref: Ref) { }

	async run(repository: Repository): Promise<void> {
		const ref = this.ref.name;

		if (!ref) {
			return;
		}

		await repository.checkout(ref);
	}
}

class CheckoutTagItem extends CheckoutItem {

	get description(): string {
		return localize('tag at', "Tag at {0}", this.shortCommit);
	}
}

class CheckoutRemoteHeadItem extends CheckoutItem {

	get description(): string {
		return localize('remote branch at', "Remote branch at {0}", this.shortCommit);
	}

	async run(repository: Repository): Promise<void> {
		if (!this.ref.name) {
			return;
		}

		const branches = await repository.findTrackingBranches(this.ref.name);

		if (branches.length > 0) {
			await repository.checkout(branches[0].name!);
		} else {
			await repository.checkoutTracking(this.ref.name);
		}
	}
}

class BranchDeleteItem implements QuickPickItem {

	private get shortCommit(): string { return (this.ref.commit || '').substr(0, 8); }
	get branchName(): string | undefined { return this.ref.name; }
	get label(): string { return this.branchName || ''; }
	get description(): string { return this.shortCommit; }

	constructor(private ref: Ref) { }

	async run(repository: Repository, force?: boolean): Promise<void> {
		if (!this.branchName) {
			return;
		}
		await repository.deleteBranch(this.branchName, force);
	}
}

class MergeItem implements QuickPickItem {

	get label(): string { return this.ref.name || ''; }
	get description(): string { return this.ref.name || ''; }

	constructor(protected ref: Ref) { }

	async run(repository: Repository): Promise<void> {
		await repository.merge(this.ref.name! || this.ref.commit!);
	}
}

class CreateBranchItem implements QuickPickItem {

	constructor(private cc: CommandCenter) { }

	get label(): string { return localize('create branch', '$(plus) Create new branch...'); }
	get description(): string { return ''; }

	get alwaysShow(): boolean { return true; }

	async run(repository: Repository): Promise<void> {
		await this.cc.branch(repository);
	}
}

class CreateBranchFromItem implements QuickPickItem {

	constructor(private cc: CommandCenter) { }

	get label(): string { return localize('create branch from', '$(plus) Create new branch from...'); }
	get description(): string { return ''; }

	get alwaysShow(): boolean { return true; }

	async run(repository: Repository): Promise<void> {
		await this.cc.branch(repository);
	}
}

class HEADItem implements QuickPickItem {

	constructor(private repository: Repository) { }

	get label(): string { return 'HEAD'; }
	get description(): string { return (this.repository.HEAD && this.repository.HEAD.commit || '').substr(0, 8); }
	get alwaysShow(): boolean { return true; }
}

interface CommandOptions {
	repository?: boolean;
	diff?: boolean;
}

interface Command {
	commandId: string;
	key: string;
	method: Function;
	options: CommandOptions;
}

const Commands: Command[] = [];

function command(commandId: string, options: CommandOptions = {}): Function {
	return (_target: any, key: string, descriptor: any) => {
		if (!(typeof descriptor.value === 'function')) {
			throw new Error('not supported');
		}

		Commands.push({ commandId, key, method: descriptor.value, options });
	};
}

const ImageMimetypes = [
	'image/png',
	'image/gif',
	'image/jpeg',
	'image/webp',
	'image/tiff',
	'image/bmp'
];

async function categorizeResourceByResolution(resources: Resource[]): Promise<{ merge: Resource[], resolved: Resource[], unresolved: Resource[], deletionConflicts: Resource[] }> {
	const selection = resources.filter(s => s instanceof Resource) as Resource[];
	const merge = selection.filter(s => s.resourceGroupType === ResourceGroupType.Merge);
	const isBothAddedOrModified = (s: Resource) => s.type === Status.BOTH_MODIFIED || s.type === Status.BOTH_ADDED;
	const isAnyDeleted = (s: Resource) => s.type === Status.DELETED_BY_THEM || s.type === Status.DELETED_BY_US;
	const possibleUnresolved = merge.filter(isBothAddedOrModified);
	const promises = possibleUnresolved.map(s => grep(s.resourceUri.fsPath, /^<{7}|^={7}|^>{7}/));
	const unresolvedBothModified = await Promise.all<boolean>(promises);
	const resolved = possibleUnresolved.filter((_s, i) => !unresolvedBothModified[i]);
	const deletionConflicts = merge.filter(s => isAnyDeleted(s));
	const unresolved = [
		...merge.filter(s => !isBothAddedOrModified(s) && !isAnyDeleted(s)),
		...possibleUnresolved.filter((_s, i) => unresolvedBothModified[i])
	];

	return { merge, resolved, unresolved, deletionConflicts };
}

function createCheckoutItems(repository: Repository): CheckoutItem[] {
	const config = workspace.getConfiguration('git');
	const checkoutType = config.get<string>('checkoutType') || 'all';
	const includeTags = checkoutType === 'all' || checkoutType === 'tags';
	const includeRemotes = checkoutType === 'all' || checkoutType === 'remote';

	const heads = repository.refs.filter(ref => ref.type === RefType.Head)
		.map(ref => new CheckoutItem(ref));
	const tags = (includeTags ? repository.refs.filter(ref => ref.type === RefType.Tag) : [])
		.map(ref => new CheckoutTagItem(ref));
	const remoteHeads = (includeRemotes ? repository.refs.filter(ref => ref.type === RefType.RemoteHead) : [])
		.map(ref => new CheckoutRemoteHeadItem(ref));

	return [...heads, ...tags, ...remoteHeads];
}

enum PushType {
	Push,
	PushTo,
	PushFollowTags,
}

interface PushOptions {
	pushType: PushType;
	forcePush?: boolean;
	silent?: boolean;
}

export class CommandCenter {

	private disposables: Disposable[];

	constructor(
		private git: Git,
		private model: Model,
		private outputChannel: OutputChannel,
		private telemetryReporter: TelemetryReporter
	) {
		this.disposables = Commands.map(({ commandId, key, method, options }) => {
			const command = this.createCommand(commandId, key, method, options);

			if (options.diff) {
				return commands.registerDiffInformationCommand(commandId, command);
			} else {
				return commands.registerCommand(commandId, command);
			}
		});
	}

	@command('git.refresh', { repository: true })
	async refresh(repository: Repository): Promise<void> {
		await repository.status();
	}

	@command('git.openResource')
	async openResource(resource: Resource): Promise<void> {
		const repository = this.model.getRepository(resource.resourceUri);

		if (!repository) {
			return;
		}

		const config = workspace.getConfiguration('git', Uri.file(repository.root));
		const openDiffOnClick = config.get<boolean>('openDiffOnClick');

		if (openDiffOnClick) {
			await this._openResource(resource, undefined, true, false);
		} else {
			await this.openFile(resource);
		}
	}

	private async _openResource(resource: Resource, preview?: boolean, preserveFocus?: boolean, preserveSelection?: boolean): Promise<void> {
		let stat: Stats | undefined;

		try {
			stat = await new Promise<Stats>((c, e) => lstat(resource.resourceUri.fsPath, (err, stat) => err ? e(err) : c(stat)));
		} catch (err) {
			// noop
		}

		let left: Uri | undefined;
		let right: Uri | undefined;

		if (stat && stat.isDirectory()) {
			const repository = this.model.getRepositoryForSubmodule(resource.resourceUri);

			if (repository) {
				right = toGitUri(resource.resourceUri, resource.resourceGroupType === ResourceGroupType.Index ? 'index' : 'wt', { submoduleOf: repository.root });
			}
		} else {
			if (resource.type !== Status.DELETED_BY_THEM) {
				left = await this.getLeftResource(resource);
			}

			right = await this.getRightResource(resource);
		}

		const title = this.getTitle(resource);

		if (!right) {
			// TODO
			console.error('oh no');
			return;
		}

		const opts: TextDocumentShowOptions = {
			preserveFocus,
			preview,
			viewColumn: ViewColumn.Active
		};

		const activeTextEditor = window.activeTextEditor;

		// Check if active text editor has same path as other editor. we cannot compare via
		// URI.toString() here because the schemas can be different. Instead we just go by path.
		if (preserveSelection && activeTextEditor && activeTextEditor.document.uri.path === right.path) {
			opts.selection = activeTextEditor.selection;
		}

		if (!left) {
			await commands.executeCommand<void>('vscode.open', right, opts, title);
		} else {
			await commands.executeCommand<void>('vscode.diff', left, right, title, opts);
		}
	}

	private async getURI(uri: Uri, ref: string): Promise<Uri | undefined> {
		const repository = this.model.getRepository(uri);

		if (!repository) {
			return toGitUri(uri, ref);
		}

		try {
			let gitRef = ref;

			if (gitRef === '~') {
				const uriString = uri.toString();
				const [indexStatus] = repository.indexGroup.resourceStates.filter(r => r.resourceUri.toString() === uriString);
				gitRef = indexStatus ? '' : 'HEAD';
			}

			const { size, object } = await repository.getObjectDetails(gitRef, uri.fsPath);
			const { mimetype } = await repository.detectObjectType(object);

			if (mimetype === 'text/plain') {
				return toGitUri(uri, ref);
			}

			if (size > 1000000) { // 1 MB
				return Uri.parse(`data:;label:${path.basename(uri.fsPath)};description:${gitRef},`);
			}

			if (ImageMimetypes.indexOf(mimetype) > -1) {
				const contents = await repository.buffer(gitRef, uri.fsPath);
				return Uri.parse(`data:${mimetype};label:${path.basename(uri.fsPath)};description:${gitRef};size:${size};base64,${contents.toString('base64')}`);
			}

			return Uri.parse(`data:;label:${path.basename(uri.fsPath)};description:${gitRef},`);

		} catch (err) {
			return toGitUri(uri, ref);
		}
	}

	private async getLeftResource(resource: Resource): Promise<Uri | undefined> {
		switch (resource.type) {
			case Status.INDEX_MODIFIED:
			case Status.INDEX_RENAMED:
			case Status.INDEX_ADDED:
				return this.getURI(resource.original, 'HEAD');

			case Status.MODIFIED:
			case Status.UNTRACKED:
				return this.getURI(resource.resourceUri, '~');

			case Status.DELETED_BY_THEM:
				return this.getURI(resource.resourceUri, '');
		}
		return undefined;
	}

	private async getRightResource(resource: Resource): Promise<Uri | undefined> {
		switch (resource.type) {
			case Status.INDEX_MODIFIED:
			case Status.INDEX_ADDED:
			case Status.INDEX_COPIED:
			case Status.INDEX_RENAMED:
				return this.getURI(resource.resourceUri, '');

			case Status.INDEX_DELETED:
			case Status.DELETED:
				return this.getURI(resource.resourceUri, 'HEAD');

			case Status.DELETED_BY_US:
				return this.getURI(resource.resourceUri, '~3');

			case Status.DELETED_BY_THEM:
				return this.getURI(resource.resourceUri, '~2');

			case Status.MODIFIED:
			case Status.UNTRACKED:
			case Status.IGNORED:
			case Status.INTENT_TO_ADD:
				const repository = this.model.getRepository(resource.resourceUri);

				if (!repository) {
					return;
				}

				const uriString = resource.resourceUri.toString();
				const [indexStatus] = repository.indexGroup.resourceStates.filter(r => r.resourceUri.toString() === uriString);

				if (indexStatus && indexStatus.renameResourceUri) {
					return indexStatus.renameResourceUri;
				}

				return resource.resourceUri;

			case Status.BOTH_ADDED:
			case Status.BOTH_MODIFIED:
				return resource.resourceUri;
		}
		return undefined;
	}

	private getTitle(resource: Resource): string {
		const basename = path.basename(resource.resourceUri.fsPath);

		switch (resource.type) {
			case Status.INDEX_MODIFIED:
			case Status.INDEX_RENAMED:
			case Status.INDEX_ADDED:
				return `${basename} (Index)`;

			case Status.MODIFIED:
			case Status.BOTH_ADDED:
			case Status.BOTH_MODIFIED:
				return `${basename} (Working Tree)`;

			case Status.DELETED_BY_US:
				return `${basename} (Theirs)`;

			case Status.DELETED_BY_THEM:
				return `${basename} (Ours)`;

			case Status.UNTRACKED:

				return `${basename} (Untracked)`;
		}

		return '';
	}

	@command('git.clone')
	async clone(url?: string): Promise<void> {
		if (!url) {
			url = await window.showInputBox({
				prompt: localize('repourl', "Repository URL"),
				ignoreFocusOut: true
			});
		}

		if (!url) {
			/* __GDPR__
				"clone" : {
					"outcome" : { "classification": "SystemMetaData", "purpose": "FeatureInsight" }
				}
			*/
			this.telemetryReporter.sendTelemetryEvent('clone', { outcome: 'no_URL' });
			return;
		}

		url = url.trim().replace(/^git\s+clone\s+/, '');

		const config = workspace.getConfiguration('git');
		let defaultCloneDirectory = config.get<string>('defaultCloneDirectory') || os.homedir();
		defaultCloneDirectory = defaultCloneDirectory.replace(/^~/, os.homedir());

		const uris = await window.showOpenDialog({
			canSelectFiles: false,
			canSelectFolders: true,
			canSelectMany: false,
			defaultUri: Uri.file(defaultCloneDirectory),
			openLabel: localize('selectFolder', "Select Repository Location")
		});

		if (!uris || uris.length === 0) {
			/* __GDPR__
				"clone" : {
					"outcome" : { "classification": "SystemMetaData", "purpose": "FeatureInsight" }
				}
			*/
			this.telemetryReporter.sendTelemetryEvent('clone', { outcome: 'no_directory' });
			return;
		}

		const uri = uris[0];
		const parentPath = uri.fsPath;

		try {
			const opts = {
				location: ProgressLocation.Notification,
				title: localize('cloning', "Cloning git repository '{0}'...", url),
				cancellable: true
			};

			const repositoryPath = await window.withProgress(
				opts,
				(_, token) => this.git.clone(url!, parentPath, token)
			);

			let message = localize('proposeopen', "Would you like to open the cloned repository?");
			const open = localize('openrepo', "Open");
			const openNewWindow = localize('openreponew', "Open in New Window");
			const choices = [open, openNewWindow];

			const addToWorkspace = localize('add', "Add to Workspace");
			if (workspace.workspaceFolders) {
				message = localize('proposeopen2', "Would you like to open the cloned repository, or add it to the current workspace?");
				choices.push(addToWorkspace);
			}

			const result = await window.showInformationMessage(message, ...choices);

			const openFolder = result === open;
			/* __GDPR__
				"clone" : {
					"outcome" : { "classification": "SystemMetaData", "purpose": "FeatureInsight" },
					"openFolder": { "classification": "SystemMetaData", "purpose": "PerformanceAndHealth", "isMeasurement": true }
				}
			*/
			this.telemetryReporter.sendTelemetryEvent('clone', { outcome: 'success' }, { openFolder: openFolder ? 1 : 0 });

			const uri = Uri.file(repositoryPath);

			if (openFolder) {
				commands.executeCommand('vscode.openFolder', uri);
			} else if (result === addToWorkspace) {
				workspace.updateWorkspaceFolders(workspace.workspaceFolders!.length, 0, { uri });
			} else if (result === openNewWindow) {
				commands.executeCommand('vscode.openFolder', uri, true);
			}
		} catch (err) {
			if (/already exists and is not an empty directory/.test(err && err.stderr || '')) {
				/* __GDPR__
					"clone" : {
						"outcome" : { "classification": "SystemMetaData", "purpose": "FeatureInsight" }
					}
				*/
				this.telemetryReporter.sendTelemetryEvent('clone', { outcome: 'directory_not_empty' });
			} else if (/Cancelled/i.test(err && (err.message || err.stderr || ''))) {
				return;
			} else {
				/* __GDPR__
					"clone" : {
						"outcome" : { "classification": "SystemMetaData", "purpose": "FeatureInsight" }
					}
				*/
				this.telemetryReporter.sendTelemetryEvent('clone', { outcome: 'error' });
			}

			throw err;
		}
	}

	@command('git.init')
	async init(): Promise<void> {
		let repositoryPath: string | undefined = undefined;
		let askToOpen = true;

		if (workspace.workspaceFolders) {
			const placeHolder = localize('init', "Pick workspace folder to initialize git repo in");
			const pick = { label: localize('choose', "Choose Folder...") };
			const items: { label: string, folder?: WorkspaceFolder }[] = [
				...workspace.workspaceFolders.map(folder => ({ label: folder.name, description: folder.uri.fsPath, folder })),
				pick
			];
			const item = await window.showQuickPick(items, { placeHolder, ignoreFocusOut: true });

			if (!item) {
				return;
			} else if (item.folder) {
				repositoryPath = item.folder.uri.fsPath;
				askToOpen = false;
			}
		}

		if (!repositoryPath) {
			const homeUri = Uri.file(os.homedir());
			const defaultUri = workspace.workspaceFolders && workspace.workspaceFolders.length > 0
				? Uri.file(workspace.workspaceFolders[0].uri.fsPath)
				: homeUri;

			const result = await window.showOpenDialog({
				canSelectFiles: false,
				canSelectFolders: true,
				canSelectMany: false,
				defaultUri,
				openLabel: localize('init repo', "Initialize Repository")
			});

			if (!result || result.length === 0) {
				return;
			}

			const uri = result[0];

			if (homeUri.toString().startsWith(uri.toString())) {
				const yes = localize('create repo', "Initialize Repository");
				const answer = await window.showWarningMessage(localize('are you sure', "This will create a Git repository in '{0}'. Are you sure you want to continue?", uri.fsPath), yes);

				if (answer !== yes) {
					return;
				}
			}

			repositoryPath = uri.fsPath;

			if (workspace.workspaceFolders && workspace.workspaceFolders.some(w => w.uri.toString() === uri.toString())) {
				askToOpen = false;
			}
		}

		await this.git.init(repositoryPath);

		let message = localize('proposeopen init', "Would you like to open the initialized repository?");
		const open = localize('openrepo', "Open");
		const openNewWindow = localize('openreponew', "Open in New Window");
		const choices = [open, openNewWindow];

		if (!askToOpen) {
			return;
		}

		const addToWorkspace = localize('add', "Add to Workspace");
		if (workspace.workspaceFolders) {
			message = localize('proposeopen2 init', "Would you like to open the initialized repository, or add it to the current workspace?");
			choices.push(addToWorkspace);
		}

		const result = await window.showInformationMessage(message, ...choices);
		const uri = Uri.file(repositoryPath);

		if (result === open) {
			commands.executeCommand('vscode.openFolder', uri);
		} else if (result === addToWorkspace) {
			workspace.updateWorkspaceFolders(workspace.workspaceFolders!.length, 0, { uri });
		} else if (result === openNewWindow) {
			commands.executeCommand('vscode.openFolder', uri, true);
		} else {
			await this.model.openRepository(repositoryPath);
		}
	}

	@command('git.openRepository', { repository: false })
	async openRepository(path?: string): Promise<void> {
		if (!path) {
			const result = await window.showOpenDialog({
				canSelectFiles: false,
				canSelectFolders: true,
				canSelectMany: false,
				defaultUri: Uri.file(os.homedir()),
				openLabel: localize('open repo', "Open Repository")
			});

			if (!result || result.length === 0) {
				return;
			}

			path = result[0].fsPath;
		}

		await this.model.openRepository(path);
	}

	@command('git.close', { repository: true })
	async close(repository: Repository): Promise<void> {
		this.model.close(repository);
	}

	@command('git.openFile')
	async openFile(arg?: Resource | Uri, ...resourceStates: SourceControlResourceState[]): Promise<void> {
		const preserveFocus = arg instanceof Resource;

		let uris: Uri[] | undefined;

		if (arg instanceof Uri) {
			if (arg.scheme === 'git') {
				uris = [Uri.file(fromGitUri(arg).path)];
			} else if (arg.scheme === 'file') {
				uris = [arg];
			}
		} else {
			let resource = arg;

			if (!(resource instanceof Resource)) {
				// can happen when called from a keybinding
				resource = this.getSCMResource();
			}

			if (resource) {
				uris = ([resource, ...resourceStates] as Resource[])
					.filter(r => r.type !== Status.DELETED && r.type !== Status.INDEX_DELETED)
					.map(r => r.resourceUri);
			} else if (window.activeTextEditor) {
				uris = [window.activeTextEditor.document.uri];
			}
		}

		if (!uris) {
			return;
		}

		const activeTextEditor = window.activeTextEditor;

		for (const uri of uris) {
			const opts: TextDocumentShowOptions = {
				preserveFocus,
				preview: false,
				viewColumn: ViewColumn.Active
			};

			let document;
			try {
				document = await workspace.openTextDocument(uri);
			} catch (error) {
				await commands.executeCommand<void>('vscode.open', uri, opts);
				continue;
			}

			// Check if active text editor has same path as other editor. we cannot compare via
			// URI.toString() here because the schemas can be different. Instead we just go by path.
			if (activeTextEditor && activeTextEditor.document.uri.path === uri.path) {
				// preserve not only selection but also visible range
				opts.selection = activeTextEditor.selection;
				const previousVisibleRanges = activeTextEditor.visibleRanges;
				const editor = await window.showTextDocument(document, opts);
				editor.revealRange(previousVisibleRanges[0]);
			} else {
				await window.showTextDocument(document, opts);
			}
		}
	}

	@command('git.openFile2')
	async openFile2(arg?: Resource | Uri, ...resourceStates: SourceControlResourceState[]): Promise<void> {
		this.openFile(arg, ...resourceStates);
	}

	@command('git.openHEADFile')
	async openHEADFile(arg?: Resource | Uri): Promise<void> {
		let resource: Resource | undefined = undefined;
		const preview = !(arg instanceof Resource);

		if (arg instanceof Resource) {
			resource = arg;
		} else if (arg instanceof Uri) {
			resource = this.getSCMResource(arg);
		} else {
			resource = this.getSCMResource();
		}

		if (!resource) {
			return;
		}

		const HEAD = await this.getLeftResource(resource);
		const basename = path.basename(resource.resourceUri.fsPath);
		const title = `${basename} (HEAD)`;

		if (!HEAD) {
			window.showWarningMessage(localize('HEAD not available', "HEAD version of '{0}' is not available.", path.basename(resource.resourceUri.fsPath)));
			return;
		}

		const opts: TextDocumentShowOptions = {
			preview
		};

		return await commands.executeCommand<void>('vscode.open', HEAD, opts, title);
	}

	@command('git.openChange')
	async openChange(arg?: Resource | Uri, ...resourceStates: SourceControlResourceState[]): Promise<void> {
		const preserveFocus = arg instanceof Resource;
		const preview = !(arg instanceof Resource);

		const preserveSelection = arg instanceof Uri || !arg;
		let resources: Resource[] | undefined = undefined;

		if (arg instanceof Uri) {
			const resource = this.getSCMResource(arg);
			if (resource !== undefined) {
				resources = [resource];
			}
		} else {
			let resource: Resource | undefined = undefined;

			if (arg instanceof Resource) {
				resource = arg;
			} else {
				resource = this.getSCMResource();
			}

			if (resource) {
				resources = [...resourceStates as Resource[], resource];
			}
		}

		if (!resources) {
			return;
		}

		for (const resource of resources) {
			await this._openResource(resource, preview, preserveFocus, preserveSelection);
		}
	}

	@command('git.stage')
	async stage(...resourceStates: SourceControlResourceState[]): Promise<void> {
		this.outputChannel.appendLine(`git.stage ${resourceStates.length}`);

		resourceStates = resourceStates.filter(s => !!s);

		if (resourceStates.length === 0 || (resourceStates[0] && !(resourceStates[0].resourceUri instanceof Uri))) {
			const resource = this.getSCMResource();

			this.outputChannel.appendLine(`git.stage.getSCMResource ${resource ? resource.resourceUri.toString() : null}`);

			if (!resource) {
				return;
			}

			resourceStates = [resource];
		}

		const selection = resourceStates.filter(s => s instanceof Resource) as Resource[];
		const { resolved, unresolved, deletionConflicts } = await categorizeResourceByResolution(selection);

		if (unresolved.length > 0) {
			const message = unresolved.length > 1
				? localize('confirm stage files with merge conflicts', "Are you sure you want to stage {0} files with merge conflicts?", unresolved.length)
				: localize('confirm stage file with merge conflicts', "Are you sure you want to stage {0} with merge conflicts?", path.basename(unresolved[0].resourceUri.fsPath));

			const yes = localize('yes', "Yes");
			const pick = await window.showWarningMessage(message, { modal: true }, yes);

			if (pick !== yes) {
				return;
			}
		}

		try {
			await this.runByRepository(deletionConflicts.map(r => r.resourceUri), async (repository, resources) => {
				for (const resource of resources) {
					await this._stageDeletionConflict(repository, resource);
				}
			});
		} catch (err) {
			if (/Cancelled/.test(err.message)) {
				return;
			}

			throw err;
		}

		const workingTree = selection.filter(s => s.resourceGroupType === ResourceGroupType.WorkingTree);
		const scmResources = [...workingTree, ...resolved, ...unresolved];

		this.outputChannel.appendLine(`git.stage.scmResources ${scmResources.length}`);
		if (!scmResources.length) {
			return;
		}

		const resources = scmResources.map(r => r.resourceUri);
		await this.runByRepository(resources, async (repository, resources) => repository.add(resources));
	}

	@command('git.stageAll', { repository: true })
	async stageAll(repository: Repository): Promise<void> {
		const resources = repository.mergeGroup.resourceStates.filter(s => s instanceof Resource) as Resource[];
		const { merge, unresolved, deletionConflicts } = await categorizeResourceByResolution(resources);

		try {
			for (const deletionConflict of deletionConflicts) {
				await this._stageDeletionConflict(repository, deletionConflict.resourceUri);
			}
		} catch (err) {
			if (/Cancelled/.test(err.message)) {
				return;
			}

			throw err;
		}

		if (unresolved.length > 0) {
			const message = unresolved.length > 1
				? localize('confirm stage files with merge conflicts', "Are you sure you want to stage {0} files with merge conflicts?", merge.length)
				: localize('confirm stage file with merge conflicts', "Are you sure you want to stage {0} with merge conflicts?", path.basename(merge[0].resourceUri.fsPath));

			const yes = localize('yes', "Yes");
			const pick = await window.showWarningMessage(message, { modal: true }, yes);

			if (pick !== yes) {
				return;
			}
		}

		await repository.add([]);
	}

	private async _stageDeletionConflict(repository: Repository, uri: Uri): Promise<void> {
		const uriString = uri.toString();
		const resource = repository.mergeGroup.resourceStates.filter(r => r.resourceUri.toString() === uriString)[0];

		if (!resource) {
			return;
		}

		if (resource.type === Status.DELETED_BY_THEM) {
			const keepIt = localize('keep ours', "Keep Our Version");
			const deleteIt = localize('delete', "Delete File");
			const result = await window.showInformationMessage(localize('deleted by them', "File '{0}' was deleted by them and modified by us.\n\nWhat would you like to do?", path.basename(uri.fsPath)), { modal: true }, keepIt, deleteIt);

			if (result === keepIt) {
				await repository.add([uri]);
			} else if (result === deleteIt) {
				await repository.rm([uri]);
			} else {
				throw new Error('Cancelled');
			}
		} else if (resource.type === Status.DELETED_BY_US) {
			const keepIt = localize('keep theirs', "Keep Their Version");
			const deleteIt = localize('delete', "Delete File");
			const result = await window.showInformationMessage(localize('deleted by us', "File '{0}' was deleted by us and modified by them.\n\nWhat would you like to do?", path.basename(uri.fsPath)), { modal: true }, keepIt, deleteIt);

			if (result === keepIt) {
				await repository.add([uri]);
			} else if (result === deleteIt) {
				await repository.rm([uri]);
			} else {
				throw new Error('Cancelled');
			}
		}
	}

	@command('git.stageChange')
	async stageChange(uri: Uri, changes: LineChange[], index: number): Promise<void> {
		const textEditor = window.visibleTextEditors.filter(e => e.document.uri.toString() === uri.toString())[0];

		if (!textEditor) {
			return;
		}

		await this._stageChanges(textEditor, [changes[index]]);
	}

	@command('git.stageSelectedRanges', { diff: true })
	async stageSelectedChanges(changes: LineChange[]): Promise<void> {
		const textEditor = window.activeTextEditor;

		if (!textEditor) {
			return;
		}

		const modifiedDocument = textEditor.document;
		const selectedLines = toLineRanges(textEditor.selections, modifiedDocument);
		const selectedChanges = changes
			.map(diff => selectedLines.reduce<LineChange | null>((result, range) => result || intersectDiffWithRange(modifiedDocument, diff, range), null))
			.filter(d => !!d) as LineChange[];

		if (!selectedChanges.length) {
			return;
		}

		await this._stageChanges(textEditor, selectedChanges);
	}

	private async _stageChanges(textEditor: TextEditor, changes: LineChange[]): Promise<void> {
		const modifiedDocument = textEditor.document;
		const modifiedUri = modifiedDocument.uri;

		if (modifiedUri.scheme !== 'file') {
			return;
		}

		const originalUri = toGitUri(modifiedUri, '~');
		const originalDocument = await workspace.openTextDocument(originalUri);
		const result = applyLineChanges(originalDocument, modifiedDocument, changes);

		await this.runByRepository(modifiedUri, async (repository, resource) => await repository.stage(resource, result));
	}

	@command('git.revertChange')
	async revertChange(uri: Uri, changes: LineChange[], index: number): Promise<void> {
		const textEditor = window.visibleTextEditors.filter(e => e.document.uri.toString() === uri.toString())[0];

		if (!textEditor) {
			return;
		}

		await this._revertChanges(textEditor, [...changes.slice(0, index), ...changes.slice(index + 1)]);
	}

	@command('git.revertSelectedRanges', { diff: true })
	async revertSelectedRanges(changes: LineChange[]): Promise<void> {
		const textEditor = window.activeTextEditor;

		if (!textEditor) {
			return;
		}

		const modifiedDocument = textEditor.document;
		const selections = textEditor.selections;
		const selectedChanges = changes.filter(change => {
			const modifiedRange = getModifiedRange(modifiedDocument, change);
			return selections.every(selection => !selection.intersection(modifiedRange));
		});

		if (selectedChanges.length === changes.length) {
			return;
		}

		await this._revertChanges(textEditor, selectedChanges);
	}

	private async _revertChanges(textEditor: TextEditor, changes: LineChange[]): Promise<void> {
		const modifiedDocument = textEditor.document;
		const modifiedUri = modifiedDocument.uri;

		if (modifiedUri.scheme !== 'file') {
			return;
		}

		const originalUri = toGitUri(modifiedUri, '~');
		const originalDocument = await workspace.openTextDocument(originalUri);
		const selectionsBeforeRevert = textEditor.selections;
		const visibleRangesBeforeRevert = textEditor.visibleRanges;
		const result = applyLineChanges(originalDocument, modifiedDocument, changes);

		const edit = new WorkspaceEdit();
		edit.replace(modifiedUri, new Range(new Position(0, 0), modifiedDocument.lineAt(modifiedDocument.lineCount - 1).range.end), result);
		workspace.applyEdit(edit);

		await modifiedDocument.save();

		textEditor.selections = selectionsBeforeRevert;
		textEditor.revealRange(visibleRangesBeforeRevert[0]);
	}

	@command('git.unstage')
	async unstage(...resourceStates: SourceControlResourceState[]): Promise<void> {
		resourceStates = resourceStates.filter(s => !!s);

		if (resourceStates.length === 0 || (resourceStates[0] && !(resourceStates[0].resourceUri instanceof Uri))) {
			const resource = this.getSCMResource();

			if (!resource) {
				return;
			}

			resourceStates = [resource];
		}

		const scmResources = resourceStates
			.filter(s => s instanceof Resource && s.resourceGroupType === ResourceGroupType.Index) as Resource[];

		if (!scmResources.length) {
			return;
		}

		const resources = scmResources.map(r => r.resourceUri);
		await this.runByRepository(resources, async (repository, resources) => repository.revert(resources));
	}

	@command('git.unstageAll', { repository: true })
	async unstageAll(repository: Repository): Promise<void> {
		await repository.revert([]);
	}

	@command('git.unstageSelectedRanges', { diff: true })
	async unstageSelectedRanges(diffs: LineChange[]): Promise<void> {
		const textEditor = window.activeTextEditor;

		if (!textEditor) {
			return;
		}

		const modifiedDocument = textEditor.document;
		const modifiedUri = modifiedDocument.uri;

		if (modifiedUri.scheme !== 'git') {
			return;
		}

		const { ref } = fromGitUri(modifiedUri);

		if (ref !== '') {
			return;
		}

		const originalUri = toGitUri(modifiedUri, 'HEAD');
		const originalDocument = await workspace.openTextDocument(originalUri);
		const selectedLines = toLineRanges(textEditor.selections, modifiedDocument);
		const selectedDiffs = diffs
			.map(diff => selectedLines.reduce<LineChange | null>((result, range) => result || intersectDiffWithRange(modifiedDocument, diff, range), null))
			.filter(d => !!d) as LineChange[];

		if (!selectedDiffs.length) {
			return;
		}

		const invertedDiffs = selectedDiffs.map(invertLineChange);
		const result = applyLineChanges(modifiedDocument, originalDocument, invertedDiffs);

		await this.runByRepository(modifiedUri, async (repository, resource) => await repository.stage(resource, result));
	}

	@command('git.clean')
	async clean(...resourceStates: SourceControlResourceState[]): Promise<void> {
		resourceStates = resourceStates.filter(s => !!s);

		if (resourceStates.length === 0 || (resourceStates[0] && !(resourceStates[0].resourceUri instanceof Uri))) {
			const resource = this.getSCMResource();

			if (!resource) {
				return;
			}

			resourceStates = [resource];
		}

		const scmResources = resourceStates
			.filter(s => s instanceof Resource && s.resourceGroupType === ResourceGroupType.WorkingTree) as Resource[];

		if (!scmResources.length) {
			return;
		}

		const untrackedCount = scmResources.reduce((s, r) => s + (r.type === Status.UNTRACKED ? 1 : 0), 0);
		let message: string;
		let yes = localize('discard', "Discard Changes");

		if (scmResources.length === 1) {
			if (untrackedCount > 0) {
				message = localize('confirm delete', "Are you sure you want to DELETE {0}?\nThis is IRREVERSIBLE!\nThis file will be FOREVER LOST.", path.basename(scmResources[0].resourceUri.fsPath));
				yes = localize('delete file', "Delete file");
			} else {
				if (scmResources[0].type === Status.DELETED) {
					yes = localize('restore file', "Restore file");
					message = localize('confirm restore', "Are you sure you want to restore {0}?", path.basename(scmResources[0].resourceUri.fsPath));
				} else {
					message = localize('confirm discard', "Are you sure you want to discard changes in {0}?", path.basename(scmResources[0].resourceUri.fsPath));
				}
			}
		} else {
			if (scmResources.every(resource => resource.type === Status.DELETED)) {
				yes = localize('restore files', "Restore files");
				message = localize('confirm restore multiple', "Are you sure you want to restore {0} files?", scmResources.length);
			} else {
				message = localize('confirm discard multiple', "Are you sure you want to discard changes in {0} files?", scmResources.length);
			}

			if (untrackedCount > 0) {
				message = `${message}\n\n${localize('warn untracked', "This will DELETE {0} untracked files!\nThis is IRREVERSIBLE!\nThese files will be FOREVER LOST.", untrackedCount)}`;
			}
		}

		const pick = await window.showWarningMessage(message, { modal: true }, yes);

		if (pick !== yes) {
			return;
		}

		const resources = scmResources.map(r => r.resourceUri);
		await this.runByRepository(resources, async (repository, resources) => repository.clean(resources));
	}

	@command('git.cleanAll', { repository: true })
	async cleanAll(repository: Repository): Promise<void> {
		let resources = repository.workingTreeGroup.resourceStates;

		if (resources.length === 0) {
			return;
		}

		const trackedResources = resources.filter(r => r.type !== Status.UNTRACKED && r.type !== Status.IGNORED);
		const untrackedResources = resources.filter(r => r.type === Status.UNTRACKED || r.type === Status.IGNORED);

		if (untrackedResources.length === 0) {
			const message = resources.length === 1
				? localize('confirm discard all single', "Are you sure you want to discard changes in {0}?", path.basename(resources[0].resourceUri.fsPath))
				: localize('confirm discard all', "Are you sure you want to discard ALL changes in {0} files?\nThis is IRREVERSIBLE!\nYour current working set will be FOREVER LOST.", resources.length);
			const yes = resources.length === 1
				? localize('discardAll multiple', "Discard 1 File")
				: localize('discardAll', "Discard All {0} Files", resources.length);
			const pick = await window.showWarningMessage(message, { modal: true }, yes);

			if (pick !== yes) {
				return;
			}

			await repository.clean(resources.map(r => r.resourceUri));
			return;
		} else if (resources.length === 1) {
			const message = localize('confirm delete', "Are you sure you want to DELETE {0}?\nThis is IRREVERSIBLE!\nThis file will be FOREVER LOST.", path.basename(resources[0].resourceUri.fsPath));
			const yes = localize('delete file', "Delete file");
			const pick = await window.showWarningMessage(message, { modal: true }, yes);

			if (pick !== yes) {
				return;
			}

			await repository.clean(resources.map(r => r.resourceUri));
		} else if (trackedResources.length === 0) {
			const message = localize('confirm delete multiple', "Are you sure you want to DELETE {0} files?", resources.length);
			const yes = localize('delete files', "Delete Files");
			const pick = await window.showWarningMessage(message, { modal: true }, yes);

			if (pick !== yes) {
				return;
			}

			await repository.clean(resources.map(r => r.resourceUri));

		} else { // resources.length > 1 && untrackedResources.length > 0 && trackedResources.length > 0
			const untrackedMessage = untrackedResources.length === 1
				? localize('there are untracked files single', "The following untracked file will be DELETED FROM DISK if discarded: {0}.", path.basename(untrackedResources[0].resourceUri.fsPath))
				: localize('there are untracked files', "There are {0} untracked files which will be DELETED FROM DISK if discarded.", untrackedResources.length);

			const message = localize('confirm discard all 2', "{0}\n\nThis is IRREVERSIBLE, your current working set will be FOREVER LOST.", untrackedMessage, resources.length);

			const yesTracked = trackedResources.length === 1
				? localize('yes discard tracked', "Discard 1 Tracked File", trackedResources.length)
				: localize('yes discard tracked multiple', "Discard {0} Tracked Files", trackedResources.length);

			const yesAll = localize('discardAll', "Discard All {0} Files", resources.length);
			const pick = await window.showWarningMessage(message, { modal: true }, yesTracked, yesAll);

			if (pick === yesTracked) {
				resources = trackedResources;
			} else if (pick !== yesAll) {
				return;
			}

			await repository.clean(resources.map(r => r.resourceUri));
		}
	}

	private async smartCommit(
		repository: Repository,
		getCommitMessage: () => Promise<string | undefined>,
		opts?: CommitOptions
	): Promise<boolean> {
		const config = workspace.getConfiguration('git', Uri.file(repository.root));
		let promptToSaveFilesBeforeCommit = config.get<'always' | 'staged' | 'never'>('promptToSaveFilesBeforeCommit');

		// migration
		if (promptToSaveFilesBeforeCommit as any === true) {
			promptToSaveFilesBeforeCommit = 'always';
		} else if (promptToSaveFilesBeforeCommit as any === false) {
			promptToSaveFilesBeforeCommit = 'never';
		}

		const enableSmartCommit = config.get<boolean>('enableSmartCommit') === true;

		if (promptToSaveFilesBeforeCommit !== 'never') {
			let documents = workspace.textDocuments
				.filter(d => !d.isUntitled && d.isDirty && isDescendant(repository.root, d.uri.fsPath));

			if (promptToSaveFilesBeforeCommit === 'staged' || repository.indexGroup.resourceStates.length > 0) {
				documents = documents
					.filter(d => repository.indexGroup.resourceStates.some(s => s.resourceUri.path === d.uri.fsPath));
			}

			if (documents.length > 0) {
				const message = documents.length === 1
					? localize('unsaved files single', "The following file has unsaved changes which won't be included in the commit if you proceed: {0}.\n\nWould you like to save it before committing?", path.basename(documents[0].uri.fsPath))
					: localize('unsaved files', "There are {0} unsaved files.\n\nWould you like to save them before committing?", documents.length);
				const saveAndCommit = localize('save and commit', "Save All & Commit");
				const commit = localize('commit', "Commit Anyway");
				const pick = await window.showWarningMessage(message, { modal: true }, saveAndCommit, commit);

				if (pick === saveAndCommit) {
					await Promise.all(documents.map(d => d.save()));
					await repository.add([]);
				} else if (pick !== commit) {
					return false; // do not commit on cancel
				}
			}
		}

		const enableCommitSigning = config.get<boolean>('enableCommitSigning') === true;
		const noStagedChanges = repository.indexGroup.resourceStates.length === 0;
		const noUnstagedChanges = repository.workingTreeGroup.resourceStates.length === 0;

		// no changes, and the user has not configured to commit all in this case
		if (!noUnstagedChanges && noStagedChanges && !enableSmartCommit) {
			const suggestSmartCommit = config.get<boolean>('suggestSmartCommit') === true;

			if (!suggestSmartCommit) {
				return false;
			}

			// prompt the user if we want to commit all or not
			const message = localize('no staged changes', "There are no staged changes to commit.\n\nWould you like to automatically stage all your changes and commit them directly?");
			const yes = localize('yes', "Yes");
			const always = localize('always', "Always");
			const never = localize('never', "Never");
			const pick = await window.showWarningMessage(message, { modal: true }, yes, always, never);

			if (pick === always) {
				config.update('enableSmartCommit', true, true);
			} else if (pick === never) {
				config.update('suggestSmartCommit', false, true);
				return false;
			} else if (pick !== yes) {
				return false; // do not commit on cancel
			}
		}

		if (!opts) {
			opts = { all: noStagedChanges };
		} else if (!opts.all && noStagedChanges) {
			opts = { ...opts, all: true };
		}

		// enable signing of commits if configurated
		opts.signCommit = enableCommitSigning;

		if (config.get<boolean>('alwaysSignOff')) {
			opts.signoff = true;
		}

		if (
			(
				// no changes
				(noStagedChanges && noUnstagedChanges)
				// or no staged changes and not `all`
				|| (!opts.all && noStagedChanges)
			)
			&& !opts.empty
		) {
			window.showInformationMessage(localize('no changes', "There are no changes to commit."));
			return false;
		}

		const message = await getCommitMessage();

		if (!message) {
			return false;
		}

		if (opts.all && config.get<'all' | 'tracked'>('smartCommitChanges') === 'tracked') {
			opts.all = 'tracked';
		}

		await repository.commit(message, opts);

		const postCommitCommand = config.get<'none' | 'push' | 'sync'>('postCommitCommand');

		switch (postCommitCommand) {
			case 'push':
				await this._push(repository, { pushType: PushType.Push, silent: true });
				break;
			case 'sync':
				await this.sync(repository);
				break;
		}

		return true;
	}

	private async commitWithAnyInput(repository: Repository, opts?: CommitOptions): Promise<void> {
		const message = repository.inputBox.value;
		const getCommitMessage = async () => {
			let _message: string | undefined = message;
			if (!_message) {
				let value: string | undefined = undefined;

				if (opts && opts.amend && repository.HEAD && repository.HEAD.commit) {
					value = (await repository.getCommit(repository.HEAD.commit)).message;
				}

				_message = await window.showInputBox({
					value,
					placeHolder: localize('commit message', "Commit message"),
					prompt: localize('provide commit message', "Please provide a commit message"),
					ignoreFocusOut: true
				});
			}

<<<<<<< HEAD
			const branchName = repository.headShortName;
			let placeHolder: string;

			if (branchName) {
				placeHolder = localize('commitMessageWithHeadLabel2', "Message (commit on '{0}')", branchName);
			} else {
				placeHolder = localize('commit message', "Commit message");
			}

			return await window.showInputBox({
				value,
				placeHolder,
				prompt: localize('provide commit message', "Please provide a commit message"),
				ignoreFocusOut: true
			});
=======
			return _message ? repository.cleanUpCommitEditMessage(_message) : _message;

>>>>>>> 23058bec
		};

		const didCommit = await this.smartCommit(repository, getCommitMessage, opts);

		if (message && didCommit) {
			repository.inputBox.value = await repository.getCommitTemplate();
		}
	}

	@command('git.commit', { repository: true })
	async commit(repository: Repository): Promise<void> {
		await this.commitWithAnyInput(repository);
	}

<<<<<<< HEAD
=======
	@command('git.commitWithInput', { repository: true })
	async commitWithInput(repository: Repository): Promise<void> {
		if (!repository.inputBox.value) {
			return;
		}

		const didCommit = await this.smartCommit(repository, async () => repository.cleanUpCommitEditMessage(repository.inputBox.value));

		if (didCommit) {
			repository.inputBox.value = await repository.getCommitTemplate();
		}
	}

>>>>>>> 23058bec
	@command('git.commitStaged', { repository: true })
	async commitStaged(repository: Repository): Promise<void> {
		await this.commitWithAnyInput(repository, { all: false });
	}

	@command('git.commitStagedSigned', { repository: true })
	async commitStagedSigned(repository: Repository): Promise<void> {
		await this.commitWithAnyInput(repository, { all: false, signoff: true });
	}

	@command('git.commitStagedAmend', { repository: true })
	async commitStagedAmend(repository: Repository): Promise<void> {
		await this.commitWithAnyInput(repository, { all: false, amend: true });
	}

	@command('git.commitAll', { repository: true })
	async commitAll(repository: Repository): Promise<void> {
		await this.commitWithAnyInput(repository, { all: true });
	}

	@command('git.commitAllSigned', { repository: true })
	async commitAllSigned(repository: Repository): Promise<void> {
		await this.commitWithAnyInput(repository, { all: true, signoff: true });
	}

	@command('git.commitAllAmend', { repository: true })
	async commitAllAmend(repository: Repository): Promise<void> {
		await this.commitWithAnyInput(repository, { all: true, amend: true });
	}

	@command('git.commitEmpty', { repository: true })
	async commitEmpty(repository: Repository): Promise<void> {
		const root = Uri.file(repository.root);
		const config = workspace.getConfiguration('git', root);
		const shouldPrompt = config.get<boolean>('confirmEmptyCommits') === true;

		if (shouldPrompt) {
			const message = localize('confirm emtpy commit', "Are you sure you want to create an empty commit?");
			const yes = localize('yes', "Yes");
			const neverAgain = localize('yes never again', "Yes, Don't Show Again");
			const pick = await window.showWarningMessage(message, { modal: true }, yes, neverAgain);

			if (pick === neverAgain) {
				await config.update('confirmEmptyCommits', false, true);
			} else if (pick !== yes) {
				return;
			}
		}

		await this.commitWithAnyInput(repository, { empty: true });
	}

	@command('git.restoreCommitTemplate', { repository: true })
	async restoreCommitTemplate(repository: Repository): Promise<void> {
		repository.inputBox.value = await repository.getCommitTemplate();
	}

	@command('git.undoCommit', { repository: true })
	async undoCommit(repository: Repository): Promise<void> {
		const HEAD = repository.HEAD;

		if (!HEAD || !HEAD.commit) {
			window.showWarningMessage(localize('no more', "Can't undo because HEAD doesn't point to any commit."));
			return;
		}

		const commit = await repository.getCommit('HEAD');

		if (commit.parents.length > 0) {
			await repository.reset('HEAD~');
		} else {
			await repository.deleteRef('HEAD');
			await this.unstageAll(repository);
		}

		repository.inputBox.value = commit.message;
	}

	@command('git.checkout', { repository: true })
	async checkout(repository: Repository, treeish: string): Promise<boolean> {
		if (typeof treeish === 'string') {
			await repository.checkout(treeish);
			return true;
		}

		const createBranch = new CreateBranchItem(this);
		const createBranchFrom = new CreateBranchFromItem(this);
		const picks = [createBranch, createBranchFrom, ...createCheckoutItems(repository)];
		const placeHolder = localize('select a ref to checkout', 'Select a ref to checkout');

		const quickpick = window.createQuickPick();
		quickpick.items = picks;
		quickpick.placeholder = placeHolder;
		quickpick.ignoreFocusOut = true;
		quickpick.show();

		const choice = await new Promise<QuickPickItem | undefined>(c => quickpick.onDidAccept(() => c(quickpick.activeItems[0])));
		quickpick.hide();

		if (!choice) {
			return false;
		}

		if (choice === createBranch) {
			await this._branch(repository, quickpick.value);
		} else if (choice === createBranchFrom) {
			await this._branch(repository, quickpick.value, true);
		} else {
			await (choice as CheckoutItem).run(repository);
		}

		return true;
	}

	@command('git.branch', { repository: true })
	async branch(repository: Repository): Promise<void> {
		await this._branch(repository);
	}

	@command('git.branchFrom', { repository: true })
	async branchFrom(repository: Repository): Promise<void> {
		await this._branch(repository, undefined, true);
	}

	private async promptForBranchName(defaultName?: string): Promise<string> {
		const config = workspace.getConfiguration('git');
		const branchWhitespaceChar = config.get<string>('branchWhitespaceChar')!;
		const branchValidationRegex = config.get<string>('branchValidationRegex')!;
		const sanitize = (name: string) => name ?
			name.trim().replace(/^-+/, '').replace(/^\.|\/\.|\.\.|~|\^|:|\/$|\.lock$|\.lock\/|\\|\*|\s|^\s*$|\.$|\[|\]$/g, branchWhitespaceChar)
			: name;

		const rawBranchName = defaultName || await window.showInputBox({
			placeHolder: localize('branch name', "Branch name"),
			prompt: localize('provide branch name', "Please provide a branch name"),
			ignoreFocusOut: true,
			validateInput: (name: string) => {
				const validateName = new RegExp(branchValidationRegex);
				if (validateName.test(sanitize(name))) {
					return null;
				}

				return localize('branch name format invalid', "Branch name needs to match regex: {0}", branchValidationRegex);
			}
		});

		return sanitize(rawBranchName || '');
	}

	private async _branch(repository: Repository, defaultName?: string, from = false): Promise<void> {
		const branchName = await this.promptForBranchName(defaultName);

		if (!branchName) {
			return;
		}

		let target = 'HEAD';

		if (from) {
			const picks = [new HEADItem(repository), ...createCheckoutItems(repository)];
			const placeHolder = localize('select a ref to create a new branch from', 'Select a ref to create the \'{0}\' branch from', branchName);
			const choice = await window.showQuickPick(picks, { placeHolder });

			if (!choice) {
				return;
			}

			target = choice.label;
		}

		await repository.branch(branchName, true, target);
	}

	@command('git.deleteBranch', { repository: true })
	async deleteBranch(repository: Repository, name: string, force?: boolean): Promise<void> {
		let run: (force?: boolean) => Promise<void>;
		if (typeof name === 'string') {
			run = force => repository.deleteBranch(name, force);
		} else {
			const currentHead = repository.HEAD && repository.HEAD.name;
			const heads = repository.refs.filter(ref => ref.type === RefType.Head && ref.name !== currentHead)
				.map(ref => new BranchDeleteItem(ref));

			const placeHolder = localize('select branch to delete', 'Select a branch to delete');
			const choice = await window.showQuickPick<BranchDeleteItem>(heads, { placeHolder });

			if (!choice || !choice.branchName) {
				return;
			}
			name = choice.branchName;
			run = force => choice.run(repository, force);
		}

		try {
			await run(force);
		} catch (err) {
			if (err.gitErrorCode !== GitErrorCodes.BranchNotFullyMerged) {
				throw err;
			}

			const message = localize('confirm force delete branch', "The branch '{0}' is not fully merged. Delete anyway?", name);
			const yes = localize('delete branch', "Delete Branch");
			const pick = await window.showWarningMessage(message, { modal: true }, yes);

			if (pick === yes) {
				await run(true);
			}
		}
	}

	@command('git.renameBranch', { repository: true })
	async renameBranch(repository: Repository): Promise<void> {
		const branchName = await this.promptForBranchName();

		if (!branchName) {
			return;
		}

		try {
			await repository.renameBranch(branchName);
		} catch (err) {
			switch (err.gitErrorCode) {
				case GitErrorCodes.InvalidBranchName:
					window.showErrorMessage(localize('invalid branch name', 'Invalid branch name'));
					return;
				case GitErrorCodes.BranchAlreadyExists:
					window.showErrorMessage(localize('branch already exists', "A branch named '{0}' already exists", branchName));
					return;
				default:
					throw err;
			}
		}
	}

	@command('git.merge', { repository: true })
	async merge(repository: Repository): Promise<void> {
		const config = workspace.getConfiguration('git');
		const checkoutType = config.get<string>('checkoutType') || 'all';
		const includeRemotes = checkoutType === 'all' || checkoutType === 'remote';

		const heads = repository.refs.filter(ref => ref.type === RefType.Head)
			.filter(ref => ref.name || ref.commit)
			.map(ref => new MergeItem(ref as Branch));

		const remoteHeads = (includeRemotes ? repository.refs.filter(ref => ref.type === RefType.RemoteHead) : [])
			.filter(ref => ref.name || ref.commit)
			.map(ref => new MergeItem(ref as Branch));

		const picks = [...heads, ...remoteHeads];
		const placeHolder = localize('select a branch to merge from', 'Select a branch to merge from');
		const choice = await window.showQuickPick<MergeItem>(picks, { placeHolder });

		if (!choice) {
			return;
		}

		await choice.run(repository);
	}

	@command('git.createTag', { repository: true })
	async createTag(repository: Repository): Promise<void> {
		const inputTagName = await window.showInputBox({
			placeHolder: localize('tag name', "Tag name"),
			prompt: localize('provide tag name', "Please provide a tag name"),
			ignoreFocusOut: true
		});

		if (!inputTagName) {
			return;
		}

		const inputMessage = await window.showInputBox({
			placeHolder: localize('tag message', "Message"),
			prompt: localize('provide tag message', "Please provide a message to annotate the tag"),
			ignoreFocusOut: true
		});

		const name = inputTagName.replace(/^\.|\/\.|\.\.|~|\^|:|\/$|\.lock$|\.lock\/|\\|\*|\s|^\s*$|\.$/g, '-');
		const message = inputMessage || name;
		await repository.tag(name, message);
	}

	@command('git.fetch', { repository: true })
	async fetch(repository: Repository): Promise<void> {
		if (repository.remotes.length === 0) {
			window.showWarningMessage(localize('no remotes to fetch', "This repository has no remotes configured to fetch from."));
			return;
		}

		await repository.fetchDefault();
	}

	@command('git.fetchPrune', { repository: true })
	async fetchPrune(repository: Repository): Promise<void> {
		if (repository.remotes.length === 0) {
			window.showWarningMessage(localize('no remotes to fetch', "This repository has no remotes configured to fetch from."));
			return;
		}

		await repository.fetchPrune();
	}


	@command('git.fetchAll', { repository: true })
	async fetchAll(repository: Repository): Promise<void> {
		if (repository.remotes.length === 0) {
			window.showWarningMessage(localize('no remotes to fetch', "This repository has no remotes configured to fetch from."));
			return;
		}

		await repository.fetchAll();
	}

	@command('git.pullFrom', { repository: true })
	async pullFrom(repository: Repository): Promise<void> {
		const remotes = repository.remotes;

		if (remotes.length === 0) {
			window.showWarningMessage(localize('no remotes to pull', "Your repository has no remotes configured to pull from."));
			return;
		}

		const remotePicks = remotes.filter(r => r.fetchUrl !== undefined).map(r => ({ label: r.name, description: r.fetchUrl! }));
		const placeHolder = localize('pick remote pull repo', "Pick a remote to pull the branch from");
		const remotePick = await window.showQuickPick(remotePicks, { placeHolder });

		if (!remotePick) {
			return;
		}

		const remoteRefs = repository.refs;
		const remoteRefsFiltered = remoteRefs.filter(r => (r.remote === remotePick.label));
		const branchPicks = remoteRefsFiltered.map(r => ({ label: r.name })) as { label: string; description: string }[];
		const branchPlaceHolder = localize('pick branch pull', "Pick a branch to pull from");
		const branchPick = await window.showQuickPick(branchPicks, { placeHolder: branchPlaceHolder });

		if (!branchPick) {
			return;
		}

		const remoteCharCnt = remotePick.label.length;

		await repository.pullFrom(false, remotePick.label, branchPick.label.slice(remoteCharCnt + 1));
	}

	@command('git.pull', { repository: true })
	async pull(repository: Repository): Promise<void> {
		const remotes = repository.remotes;

		if (remotes.length === 0) {
			window.showWarningMessage(localize('no remotes to pull', "Your repository has no remotes configured to pull from."));
			return;
		}

		await repository.pull(repository.HEAD);
	}

	@command('git.pullRebase', { repository: true })
	async pullRebase(repository: Repository): Promise<void> {
		const remotes = repository.remotes;

		if (remotes.length === 0) {
			window.showWarningMessage(localize('no remotes to pull', "Your repository has no remotes configured to pull from."));
			return;
		}

		await repository.pullWithRebase(repository.HEAD);
	}

	private async _push(repository: Repository, pushOptions: PushOptions) {
		const remotes = repository.remotes;

		if (remotes.length === 0) {
			if (!pushOptions.silent) {
				window.showWarningMessage(localize('no remotes to push', "Your repository has no remotes configured to push to."));
			}
			return;
		}

		const config = workspace.getConfiguration('git', Uri.file(repository.root));
		let forcePushMode: ForcePushMode | undefined = undefined;

		if (pushOptions.forcePush) {
			if (!config.get<boolean>('allowForcePush')) {
				await window.showErrorMessage(localize('force push not allowed', "Force push is not allowed, please enable it with the 'git.allowForcePush' setting."));
				return;
			}

			forcePushMode = config.get<boolean>('useForcePushWithLease') === true ? ForcePushMode.ForceWithLease : ForcePushMode.Force;

			if (config.get<boolean>('confirmForcePush')) {
				const message = localize('confirm force push', "You are about to force push your changes, this can be destructive and could inadvertedly overwrite changes made by others.\n\nAre you sure to continue?");
				const yes = localize('ok', "OK");
				const neverAgain = localize('never ask again', "OK, Don't Ask Again");
				const pick = await window.showWarningMessage(message, { modal: true }, yes, neverAgain);

				if (pick === neverAgain) {
					config.update('confirmForcePush', false, true);
				} else if (pick !== yes) {
					return;
				}
			}
		}

		if (pushOptions.pushType === PushType.PushFollowTags) {
			await repository.pushFollowTags(undefined, forcePushMode);
			return;
		}

		if (!repository.HEAD || !repository.HEAD.name) {
			if (!pushOptions.silent) {
				window.showWarningMessage(localize('nobranch', "Please check out a branch to push to a remote."));
			}
			return;
		}

		if (pushOptions.pushType === PushType.Push) {
			try {
				await repository.push(repository.HEAD, forcePushMode);
			} catch (err) {
				if (err.gitErrorCode !== GitErrorCodes.NoUpstreamBranch) {
					throw err;
				}

				if (pushOptions.silent) {
					return;
				}

				const branchName = repository.HEAD.name;
				const message = localize('confirm publish branch', "The branch '{0}' has no upstream branch. Would you like to publish this branch?", branchName);
				const yes = localize('ok', "OK");
				const pick = await window.showWarningMessage(message, { modal: true }, yes);

				if (pick === yes) {
					await this.publish(repository);
				}
			}
		} else {
			const branchName = repository.HEAD.name;
			const picks = remotes.filter(r => r.pushUrl !== undefined).map(r => ({ label: r.name, description: r.pushUrl! }));
			const placeHolder = localize('pick remote', "Pick a remote to publish the branch '{0}' to:", branchName);
			const pick = await window.showQuickPick(picks, { placeHolder });

			if (!pick) {
				return;
			}

			await repository.pushTo(pick.label, branchName, undefined, forcePushMode);
		}
	}

	@command('git.push', { repository: true })
	async push(repository: Repository): Promise<void> {
		await this._push(repository, { pushType: PushType.Push });
	}

	@command('git.pushForce', { repository: true })
	async pushForce(repository: Repository): Promise<void> {
		await this._push(repository, { pushType: PushType.Push, forcePush: true });
	}

	@command('git.pushWithTags', { repository: true })
	async pushFollowTags(repository: Repository): Promise<void> {
		await this._push(repository, { pushType: PushType.PushFollowTags });
	}

	@command('git.pushWithTagsForce', { repository: true })
	async pushFollowTagsForce(repository: Repository): Promise<void> {
		await this._push(repository, { pushType: PushType.PushFollowTags, forcePush: true });
	}

	@command('git.pushTo', { repository: true })
	async pushTo(repository: Repository): Promise<void> {
		await this._push(repository, { pushType: PushType.PushTo });
	}

	@command('git.pushToForce', { repository: true })
	async pushToForce(repository: Repository): Promise<void> {
		await this._push(repository, { pushType: PushType.PushTo, forcePush: true });
	}

	@command('git.addRemote', { repository: true })
	async addRemote(repository: Repository): Promise<void> {
		const remotes = repository.remotes;

		const sanitize = (name: string) => {
			name = name.trim();
			return name && name.replace(/^\.|\/\.|\.\.|~|\^|:|\/$|\.lock$|\.lock\/|\\|\*|\s|^\s*$|\.$|\[|\]$/g, '-');
		};

		const resultName = await window.showInputBox({
			placeHolder: localize('remote name', "Remote name"),
			prompt: localize('provide remote name', "Please provide a remote name"),
			ignoreFocusOut: true,
			validateInput: (name: string) => {
				if (sanitize(name)) {
					return null;
				}
				return localize('remote name format invalid', "Remote name format invalid");
			}
		});

		const name = sanitize(resultName || '');

		if (!name) {
			return;
		}

		if (remotes.find(r => r.name === name)) {
			window.showErrorMessage(localize('remote already exists', "Remote '{0}' already exists.", name));
			return;
		}

		const url = await window.showInputBox({
			placeHolder: localize('remote url', "Remote URL"),
			prompt: localize('provide remote URL', "Enter URL for remote \"{0}\"", name),
			ignoreFocusOut: true
		});

		if (!url) {
			return;
		}

		await repository.addRemote(name, url);
	}

	@command('git.removeRemote', { repository: true })
	async removeRemote(repository: Repository): Promise<void> {
		const remotes = repository.remotes;

		if (remotes.length === 0) {
			window.showErrorMessage(localize('no remotes added', "Your repository has no remotes."));
			return;
		}

		const picks = remotes.map(r => r.name);
		const placeHolder = localize('remove remote', "Pick a remote to remove");

		const remoteName = await window.showQuickPick(picks, { placeHolder });

		if (!remoteName) {
			return;
		}

		await repository.removeRemote(remoteName);
	}

	private async _sync(repository: Repository, rebase: boolean): Promise<void> {
		const HEAD = repository.HEAD;

		if (!HEAD) {
			return;
		} else if (!HEAD.upstream) {
			const branchName = HEAD.name;
			const message = localize('confirm publish branch', "The branch '{0}' has no upstream branch. Would you like to publish this branch?", branchName);
			const yes = localize('ok', "OK");
			const pick = await window.showWarningMessage(message, { modal: true }, yes);

			if (pick === yes) {
				await this.publish(repository);
			}
			return;
		}

		const remoteName = HEAD.remote || HEAD.upstream.remote;
		const remote = repository.remotes.find(r => r.name === remoteName);
		const isReadonly = remote && remote.isReadOnly;

		const config = workspace.getConfiguration('git');
		const shouldPrompt = !isReadonly && config.get<boolean>('confirmSync') === true;

		if (shouldPrompt) {
			const message = localize('sync is unpredictable', "This action will push and pull commits to and from '{0}/{1}'.", HEAD.upstream.remote, HEAD.upstream.name);
			const yes = localize('ok', "OK");
			const neverAgain = localize('never again', "OK, Don't Show Again");
			const pick = await window.showWarningMessage(message, { modal: true }, yes, neverAgain);

			if (pick === neverAgain) {
				await config.update('confirmSync', false, true);
			} else if (pick !== yes) {
				return;
			}
		}

		if (rebase) {
			await repository.syncRebase(HEAD);
		} else {
			await repository.sync(HEAD);
		}
	}

	@command('git.sync', { repository: true })
	async sync(repository: Repository): Promise<void> {
		try {
			await this._sync(repository, false);
		} catch (err) {
			if (/Cancelled/i.test(err && (err.message || err.stderr || ''))) {
				return;
			}

			throw err;
		}
	}

	@command('git._syncAll')
	async syncAll(): Promise<void> {
		await Promise.all(this.model.repositories.map(async repository => {
			const HEAD = repository.HEAD;

			if (!HEAD || !HEAD.upstream) {
				return;
			}

			await repository.sync(HEAD);
		}));
	}

	@command('git.syncRebase', { repository: true })
	async syncRebase(repository: Repository): Promise<void> {
		try {
			await this._sync(repository, true);
		} catch (err) {
			if (/Cancelled/i.test(err && (err.message || err.stderr || ''))) {
				return;
			}

			throw err;
		}
	}

	@command('git.publish', { repository: true })
	async publish(repository: Repository): Promise<void> {
		const remotes = repository.remotes;

		if (remotes.length === 0) {
			window.showWarningMessage(localize('no remotes to publish', "Your repository has no remotes configured to publish to."));
			return;
		}

		const branchName = repository.HEAD && repository.HEAD.name || '';
		const selectRemote = async () => {
			const picks = repository.remotes.map(r => r.name);
			const placeHolder = localize('pick remote', "Pick a remote to publish the branch '{0}' to:", branchName);
			return await window.showQuickPick(picks, { placeHolder });
		};
		const choice = remotes.length === 1 ? remotes[0].name : await selectRemote();

		if (!choice) {
			return;
		}

		await repository.pushTo(choice, branchName, true);
	}

	@command('git.ignore')
	async ignore(...resourceStates: SourceControlResourceState[]): Promise<void> {
		resourceStates = resourceStates.filter(s => !!s);

		if (resourceStates.length === 0 || (resourceStates[0] && !(resourceStates[0].resourceUri instanceof Uri))) {
			const resource = this.getSCMResource();

			if (!resource) {
				return;
			}

			resourceStates = [resource];
		}

		const resources = resourceStates
			.filter(s => s instanceof Resource)
			.map(r => r.resourceUri);

		if (!resources.length) {
			return;
		}

		await this.runByRepository(resources, async (repository, resources) => repository.ignore(resources));
	}

	@command('git.revealInExplorer')
	async revealInExplorer(resourceState: SourceControlResourceState): Promise<void> {
		if (!resourceState) {
			return;
		}

		if (!(resourceState.resourceUri instanceof Uri)) {
			return;
		}

		await commands.executeCommand('revealInExplorer', resourceState.resourceUri);
	}

	private async _stash(repository: Repository, includeUntracked = false): Promise<void> {
		const noUnstagedChanges = repository.workingTreeGroup.resourceStates.length === 0;
		const noStagedChanges = repository.indexGroup.resourceStates.length === 0;

		if (noUnstagedChanges && noStagedChanges) {
			window.showInformationMessage(localize('no changes stash', "There are no changes to stash."));
			return;
		}

		const message = await this.getStashMessage();

		if (typeof message === 'undefined') {
			return;
		}

		await repository.createStash(message, includeUntracked);
	}

	private async getStashMessage(): Promise<string | undefined> {
		return await window.showInputBox({
			prompt: localize('provide stash message', "Optionally provide a stash message"),
			placeHolder: localize('stash message', "Stash message")
		});
	}

	@command('git.stash', { repository: true })
	stash(repository: Repository): Promise<void> {
		return this._stash(repository);
	}

	@command('git.stashIncludeUntracked', { repository: true })
	stashIncludeUntracked(repository: Repository): Promise<void> {
		return this._stash(repository, true);
	}

	@command('git.stashPop', { repository: true })
	async stashPop(repository: Repository): Promise<void> {
		const placeHolder = localize('pick stash to pop', "Pick a stash to pop");
		const stash = await this.pickStash(repository, placeHolder);

		if (!stash) {
			return;
		}

		await repository.popStash(stash.index);
	}

	@command('git.stashPopLatest', { repository: true })
	async stashPopLatest(repository: Repository): Promise<void> {
		const stashes = await repository.getStashes();

		if (stashes.length === 0) {
			window.showInformationMessage(localize('no stashes', "There are no stashes in the repository."));
			return;
		}

		await repository.popStash();
	}

	@command('git.stashApply', { repository: true })
	async stashApply(repository: Repository): Promise<void> {
		const placeHolder = localize('pick stash to apply', "Pick a stash to apply");
		const stash = await this.pickStash(repository, placeHolder);

		if (!stash) {
			return;
		}

		await repository.applyStash(stash.index);
	}

	@command('git.stashApplyLatest', { repository: true })
	async stashApplyLatest(repository: Repository): Promise<void> {
		const stashes = await repository.getStashes();

		if (stashes.length === 0) {
			window.showInformationMessage(localize('no stashes', "There are no stashes in the repository."));
			return;
		}

		await repository.applyStash();
	}

	private async pickStash(repository: Repository, placeHolder: string): Promise<Stash | undefined> {
		const stashes = await repository.getStashes();

		if (stashes.length === 0) {
			window.showInformationMessage(localize('no stashes', "There are no stashes in the repository."));
			return;
		}

		const picks = stashes.map(stash => ({ label: `#${stash.index}:  ${stash.description}`, description: '', details: '', stash }));
		const result = await window.showQuickPick(picks, { placeHolder });
		return result && result.stash;
	}

	private createCommand(id: string, key: string, method: Function, options: CommandOptions): (...args: any[]) => any {
		const result = (...args: any[]) => {
			let result: Promise<any>;

			if (!options.repository) {
				result = Promise.resolve(method.apply(this, args));
			} else {
				// try to guess the repository based on the first argument
				const repository = this.model.getRepository(args[0]);
				let repositoryPromise: Promise<Repository | undefined>;

				if (repository) {
					repositoryPromise = Promise.resolve(repository);
				} else if (this.model.repositories.length === 1) {
					repositoryPromise = Promise.resolve(this.model.repositories[0]);
				} else {
					repositoryPromise = this.model.pickRepository();
				}

				result = repositoryPromise.then(repository => {
					if (!repository) {
						return Promise.resolve();
					}

					return Promise.resolve(method.apply(this, [repository, ...args]));
				});
			}

			/* __GDPR__
				"git.command" : {
					"command" : { "classification": "SystemMetaData", "purpose": "FeatureInsight" }
				}
			*/
			this.telemetryReporter.sendTelemetryEvent('git.command', { command: id });

			return result.catch(async err => {
				const options: MessageOptions = {
					modal: true
				};

				let message: string;
				let type: 'error' | 'warning' = 'error';

				const choices = new Map<string, () => void>();
				const openOutputChannelChoice = localize('open git log', "Open Git Log");
				const outputChannel = this.outputChannel as OutputChannel;
				choices.set(openOutputChannelChoice, () => outputChannel.show());

				switch (err.gitErrorCode) {
					case GitErrorCodes.DirtyWorkTree:
						message = localize('clean repo', "Please clean your repository working tree before checkout.");
						break;
					case GitErrorCodes.PushRejected:
						message = localize('cant push', "Can't push refs to remote. Try running 'Pull' first to integrate your changes.");
						break;
					case GitErrorCodes.Conflict:
						message = localize('merge conflicts', "There are merge conflicts. Resolve them before committing.");
						type = 'warning';
						options.modal = false;
						break;
					case GitErrorCodes.StashConflict:
						message = localize('stash merge conflicts', "There were merge conflicts while applying the stash.");
						type = 'warning';
						options.modal = false;
						break;
					case GitErrorCodes.NoUserNameConfigured:
					case GitErrorCodes.NoUserEmailConfigured:
						message = localize('missing user info', "Make sure you configure your 'user.name' and 'user.email' in git.");
						choices.set(localize('learn more', "Learn More"), () => commands.executeCommand('vscode.open', Uri.parse('https://git-scm.com/book/en/v2/Getting-Started-First-Time-Git-Setup')));
						break;
					default:
						const hint = (err.stderr || err.message || String(err))
							.replace(/^error: /mi, '')
							.replace(/^> husky.*$/mi, '')
							.split(/[\r\n]/)
							.filter((line: string) => !!line)
						[0];

						message = hint
							? localize('git error details', "Git: {0}", hint)
							: localize('git error', "Git error");

						break;
				}

				if (!message) {
					console.error(err);
					return;
				}

				const allChoices = Array.from(choices.keys());
				const result = type === 'error'
					? await window.showErrorMessage(message, options, ...allChoices)
					: await window.showWarningMessage(message, options, ...allChoices);

				if (result) {
					const resultFn = choices.get(result);

					if (resultFn) {
						resultFn();
					}
				}
			});
		};

		// patch this object, so people can call methods directly
		(this as any)[key] = result;

		return result;
	}

	private getSCMResource(uri?: Uri): Resource | undefined {
		uri = uri ? uri : (window.activeTextEditor && window.activeTextEditor.document.uri);

		this.outputChannel.appendLine(`git.getSCMResource.uri ${uri && uri.toString()}`);

		for (const r of this.model.repositories.map(r => r.root)) {
			this.outputChannel.appendLine(`repo root ${r}`);
		}

		if (!uri) {
			return undefined;
		}

		if (uri.scheme === 'git') {
			const { path } = fromGitUri(uri);
			uri = Uri.file(path);
		}

		if (uri.scheme === 'file') {
			const uriString = uri.toString();
			const repository = this.model.getRepository(uri);

			if (!repository) {
				return undefined;
			}

			return repository.workingTreeGroup.resourceStates.filter(r => r.resourceUri.toString() === uriString)[0]
				|| repository.indexGroup.resourceStates.filter(r => r.resourceUri.toString() === uriString)[0];
		}
		return undefined;
	}

	private runByRepository<T>(resource: Uri, fn: (repository: Repository, resource: Uri) => Promise<T>): Promise<T[]>;
	private runByRepository<T>(resources: Uri[], fn: (repository: Repository, resources: Uri[]) => Promise<T>): Promise<T[]>;
	private async runByRepository<T>(arg: Uri | Uri[], fn: (repository: Repository, resources: any) => Promise<T>): Promise<T[]> {
		const resources = arg instanceof Uri ? [arg] : arg;
		const isSingleResource = arg instanceof Uri;

		const groups = resources.reduce((result, resource) => {
			let repository = this.model.getRepository(resource);

			if (!repository) {
				console.warn('Could not find git repository for ', resource);
				return result;
			}

			// Could it be a submodule?
			if (pathEquals(resource.fsPath, repository.root)) {
				repository = this.model.getRepositoryForSubmodule(resource) || repository;
			}

			const tuple = result.filter(p => p.repository === repository)[0];

			if (tuple) {
				tuple.resources.push(resource);
			} else {
				result.push({ repository, resources: [resource] });
			}

			return result;
		}, [] as { repository: Repository, resources: Uri[] }[]);

		const promises = groups
			.map(({ repository, resources }) => fn(repository as Repository, isSingleResource ? resources[0] : resources));

		return Promise.all(promises);
	}

	dispose(): void {
		this.disposables.forEach(d => d.dispose());
	}
}<|MERGE_RESOLUTION|>--- conflicted
+++ resolved
@@ -1369,34 +1369,24 @@
 					value = (await repository.getCommit(repository.HEAD.commit)).message;
 				}
 
+				const branchName = repository.headShortName;
+				let placeHolder: string;
+
+				if (branchName) {
+					placeHolder = localize('commitMessageWithHeadLabel2', "Message (commit on '{0}')", branchName);
+				} else {
+					placeHolder = localize('commit message', "Commit message");
+				}
+
 				_message = await window.showInputBox({
 					value,
-					placeHolder: localize('commit message', "Commit message"),
+					placeHolder,
 					prompt: localize('provide commit message', "Please provide a commit message"),
 					ignoreFocusOut: true
 				});
 			}
 
-<<<<<<< HEAD
-			const branchName = repository.headShortName;
-			let placeHolder: string;
-
-			if (branchName) {
-				placeHolder = localize('commitMessageWithHeadLabel2', "Message (commit on '{0}')", branchName);
-			} else {
-				placeHolder = localize('commit message', "Commit message");
-			}
-
-			return await window.showInputBox({
-				value,
-				placeHolder,
-				prompt: localize('provide commit message', "Please provide a commit message"),
-				ignoreFocusOut: true
-			});
-=======
 			return _message ? repository.cleanUpCommitEditMessage(_message) : _message;
-
->>>>>>> 23058bec
 		};
 
 		const didCommit = await this.smartCommit(repository, getCommitMessage, opts);
@@ -1411,22 +1401,6 @@
 		await this.commitWithAnyInput(repository);
 	}
 
-<<<<<<< HEAD
-=======
-	@command('git.commitWithInput', { repository: true })
-	async commitWithInput(repository: Repository): Promise<void> {
-		if (!repository.inputBox.value) {
-			return;
-		}
-
-		const didCommit = await this.smartCommit(repository, async () => repository.cleanUpCommitEditMessage(repository.inputBox.value));
-
-		if (didCommit) {
-			repository.inputBox.value = await repository.getCommitTemplate();
-		}
-	}
-
->>>>>>> 23058bec
 	@command('git.commitStaged', { repository: true })
 	async commitStaged(repository: Repository): Promise<void> {
 		await this.commitWithAnyInput(repository, { all: false });
